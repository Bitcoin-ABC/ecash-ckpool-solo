/*
 * Copyright 2014 Con Kolivas
 *
 * This program is free software; you can redistribute it and/or modify it
 * under the terms of the GNU General Public License as published by the Free
 * Software Foundation; either version 3 of the License, or (at your option)
 * any later version.  See COPYING for more details.
 */

#include "config.h"

#include <sys/types.h>
#include <sys/socket.h>
#ifdef HAVE_LINUX_UN_H
#include <linux/un.h>
#else
#include <sys/un.h>
#endif
#include <sys/file.h>
#include <sys/prctl.h>
#include <sys/stat.h>
#include <netdb.h>
#include <unistd.h>
#include <fcntl.h>
#include <netinet/in.h>
#include <netinet/tcp.h>
#include <stdlib.h>
#include <string.h>
#include <sys/time.h>
#include <time.h>
#include <math.h>

#include "libckpool.h"
#include "sha2.h"
#include "utlist.h"

#ifndef UNIX_PATH_MAX
#define UNIX_PATH_MAX 108
#endif

/* We use a weak function as a simple printf within the library that can be
 * overridden by however the outside executable wishes to do its logging. */
void __attribute__((weak)) logmsg(int __maybe_unused loglevel, const char *fmt, ...)
{
	va_list ap;
	char *buf;

	va_start(ap, fmt);
	VASPRINTF(&buf, fmt, ap);
	va_end(ap);

	printf("%s\n", buf);
	free(buf);
}

void rename_proc(const char *name)
{
	char buf[16];

	snprintf(buf, 15, "ckp@%s", name);
	buf[15] = '\0';
	prctl(PR_SET_NAME, buf, 0, 0, 0);
}

void create_pthread(pthread_t *thread, void *(*start_routine)(void *), void *arg)
{
	int ret = pthread_create(thread, NULL, start_routine,  arg);

	if (unlikely(ret))
		quit(1, "Failed to pthread_create");
}

void join_pthread(pthread_t thread)
{
	if (!pthread_kill(thread, 0))
		pthread_join(thread, NULL);
}

/* Place holders for when we add lock debugging */
#define GETLOCK(_lock, _file, _func, _line)
#define GOTLOCK(_lock, _file, _func, _line)
#define TRYLOCK(_lock, _file, _func, _line)
#define DIDLOCK(_ret, _lock, _file, _func, _line)
#define GUNLOCK(_lock, _file, _func, _line)
#define INITLOCK(_typ, _lock, _file, _func, _line)

void _mutex_lock(pthread_mutex_t *lock, const char *file, const char *func, const int line)
{
	GETLOCK(lock, file, func, line);
	if (unlikely(pthread_mutex_lock(lock)))
		quitfrom(1, file, func, line, "WTF MUTEX ERROR ON LOCK!");
	GOTLOCK(lock, file, func, line);
}

void _mutex_unlock(pthread_mutex_t *lock, const char *file, const char *func, const int line)
{
	if (unlikely(pthread_mutex_unlock(lock)))
		quitfrom(1, file, func, line, "WTF MUTEX ERROR ON UNLOCK!");
	GUNLOCK(lock, file, func, line);
}

int _mutex_trylock(pthread_mutex_t *lock, __maybe_unused const char *file, __maybe_unused const char *func, __maybe_unused const int line)
{
	int ret;

	TRYLOCK(lock, file, func, line);
	ret = pthread_mutex_trylock(lock);
	DIDLOCK(ret, lock, file, func, line);

	return ret;
}

int _mutex_timedlock(pthread_mutex_t *lock, int timeout, __maybe_unused const char *file, __maybe_unused const char *func, __maybe_unused const int line)
{
	tv_t now;
	ts_t abs;
	int ret;

	tv_time(&now);
	tv_to_ts(&abs, &now);
	abs.tv_sec += timeout;

	TRYLOCK(lock, file, func, line);
	ret = pthread_mutex_timedlock(lock, &abs);
	DIDLOCK(ret, lock, file, func, line);

	return ret;
}

void _wr_lock(pthread_rwlock_t *lock, const char *file, const char *func, const int line)
{
	GETLOCK(lock, file, func, line);
	if (unlikely(pthread_rwlock_wrlock(lock)))
		quitfrom(1, file, func, line, "WTF WRLOCK ERROR ON LOCK!");
	GOTLOCK(lock, file, func, line);
}

int _wr_trylock(pthread_rwlock_t *lock, __maybe_unused const char *file, __maybe_unused const char *func, __maybe_unused const int line)
{
	TRYLOCK(lock, file, func, line);
	int ret = pthread_rwlock_trywrlock(lock);
	DIDLOCK(ret, lock, file, func, line);
	return ret;
}

void _rd_lock(pthread_rwlock_t *lock, const char *file, const char *func, const int line)
{
	GETLOCK(lock, file, func, line);
	if (unlikely(pthread_rwlock_rdlock(lock)))
		quitfrom(1, file, func, line, "WTF RDLOCK ERROR ON LOCK!");
	GOTLOCK(lock, file, func, line);
}

void _rw_unlock(pthread_rwlock_t *lock, const char *file, const char *func, const int line)
{
	if (unlikely(pthread_rwlock_unlock(lock)))
		quitfrom(1, file, func, line, "WTF RWLOCK ERROR ON UNLOCK!");
	GUNLOCK(lock, file, func, line);
}

void _rd_unlock(pthread_rwlock_t *lock, const char *file, const char *func, const int line)
{
	_rw_unlock(lock, file, func, line);
}

void _wr_unlock(pthread_rwlock_t *lock, const char *file, const char *func, const int line)
{
	_rw_unlock(lock, file, func, line);
}

void _mutex_init(pthread_mutex_t *lock, const char *file, const char *func, const int line)
{
	if (unlikely(pthread_mutex_init(lock, NULL)))
		quitfrom(1, file, func, line, "Failed to pthread_mutex_init");
	INITLOCK(lock, CGLOCK_MUTEX, file, func, line);
}

void mutex_destroy(pthread_mutex_t *lock)
{
	/* Ignore return code. This only invalidates the mutex on linux but
	 * releases resources on windows. */
	pthread_mutex_destroy(lock);
}

void _rwlock_init(pthread_rwlock_t *lock, const char *file, const char *func, const int line)
{
	if (unlikely(pthread_rwlock_init(lock, NULL)))
		quitfrom(1, file, func, line, "Failed to pthread_rwlock_init");
	INITLOCK(lock, CGLOCK_RW, file, func, line);
}

void rwlock_destroy(pthread_rwlock_t *lock)
{
	pthread_rwlock_destroy(lock);
}

void _cond_init(pthread_cond_t *cond, const char *file, const char *func, const int line)
{
	if (unlikely(pthread_cond_init(cond, NULL)))
		quitfrom(1, file, func, line, "Failed to pthread_cond_init!");
}

void _cklock_init(cklock_t *lock, const char *file, const char *func, const int line)
{
	_mutex_init(&lock->mutex, file, func, line);
	_rwlock_init(&lock->rwlock, file, func, line);
}

void cklock_destroy(cklock_t *lock)
{
	rwlock_destroy(&lock->rwlock);
	mutex_destroy(&lock->mutex);
}

/* Read lock variant of cklock. Cannot be promoted. */
void _ck_rlock(cklock_t *lock, const char *file, const char *func, const int line)
{
	_mutex_lock(&lock->mutex, file, func, line);
	_rd_lock(&lock->rwlock, file, func, line);
	_mutex_unlock(&lock->mutex, file, func, line);
}

/* Intermediate variant of cklock - behaves as a read lock but can be promoted
 * to a write lock or demoted to read lock. */
void _ck_ilock(cklock_t *lock, const char *file, const char *func, const int line)
{
	_mutex_lock(&lock->mutex, file, func, line);
}

/* Unlock intermediate variant without changing to read or write version */
void _ck_uilock(cklock_t *lock, const char *file, const char *func, const int line)
{
	_mutex_unlock(&lock->mutex, file, func, line);
}

/* Upgrade intermediate variant to a write lock */
void _ck_ulock(cklock_t *lock, const char *file, const char *func, const int line)
{
	_wr_lock(&lock->rwlock, file, func, line);
}

/* Write lock variant of cklock */
void _ck_wlock(cklock_t *lock, const char *file, const char *func, const int line)
{
	_mutex_lock(&lock->mutex, file, func, line);
	_wr_lock(&lock->rwlock, file, func, line);
}

/* Downgrade write variant to a read lock */
void _ck_dwlock(cklock_t *lock, const char *file, const char *func, const int line)
{
	_wr_unlock(&lock->rwlock, file, func, line);
	_rd_lock(&lock->rwlock, file, func, line);
	_mutex_unlock(&lock->mutex, file, func, line);
}

/* Demote a write variant to an intermediate variant */
void _ck_dwilock(cklock_t *lock, const char *file, const char *func, const int line)
{
	_wr_unlock(&lock->rwlock, file, func, line);
}

/* Downgrade intermediate variant to a read lock */
void _ck_dlock(cklock_t *lock, const char *file, const char *func, const int line)
{
	_rd_lock(&lock->rwlock, file, func, line);
	_mutex_unlock(&lock->mutex, file, func, line);
}

void _ck_runlock(cklock_t *lock, const char *file, const char *func, const int line)
{
	_rd_unlock(&lock->rwlock, file, func, line);
}

void _ck_wunlock(cklock_t *lock, const char *file, const char *func, const int line)
{
	_wr_unlock(&lock->rwlock, file, func, line);
	_mutex_unlock(&lock->mutex, file, func, line);
}

void _cksem_init(sem_t *sem, const char *file, const char *func, const int line)
{
	int ret;
	if ((ret = sem_init(sem, 0, 0)))
		quitfrom(1, file, func, line, "Failed to sem_init ret=%d errno=%d", ret, errno);
}

void _cksem_post(sem_t *sem, const char *file, const char *func, const int line)
{
	if (unlikely(sem_post(sem)))
		quitfrom(1, file, func, line, "Failed to sem_post errno=%d sem=0x%p", errno, sem);
}

void _cksem_wait(sem_t *sem, const char *file, const char *func, const int line)
{
retry:
	if (unlikely(sem_wait(sem))) {
		if (errno == EINTR)
			goto retry;
		quitfrom(1, file, func, line, "Failed to sem_wait errno=%d sem=0x%p", errno, sem);
	}
}

int _cksem_mswait(sem_t *sem, int ms, const char *file, const char *func, const int line)
{
	ts_t abs_timeout, ts_now;
	tv_t tv_now;
	int ret;

	tv_time(&tv_now);
	tv_to_ts(&ts_now, &tv_now);
	ms_to_ts(&abs_timeout, ms);
retry:
	timeraddspec(&abs_timeout, &ts_now);
	ret = sem_timedwait(sem, &abs_timeout);

	if (ret) {
		if (likely(errno == ETIMEDOUT))
			return ETIMEDOUT;
		if (errno == EINTR)
			goto retry;
		quitfrom(1, file, func, line, "Failed to sem_timedwait errno=%d sem=0x%p", errno, sem);
	}
	return 0;
}

void cksem_reset(sem_t *sem)
{
	int ret;

	do {
		ret = sem_trywait(sem);
		if (unlikely(ret < 0 && (errno == EINTR)))
			ret = 0;
	} while (!ret);
}

void cksem_destroy(sem_t *sem)
{
	sem_destroy(sem);
}

bool extract_sockaddr(char *url, char **sockaddr_url, char **sockaddr_port)
{
	char *url_begin, *url_end, *ipv6_begin, *ipv6_end, *port_start = NULL;
	int url_len, port_len = 0;
	char *url_address, *port;
	size_t hlen;

	if (!url) {
		LOGWARNING("Null length url string passed to extract_sockaddr");
		return false;
	}
	url_begin = strstr(url, "//");
	if (!url_begin)
		url_begin = url;
	else
		url_begin += 2;

	/* Look for numeric ipv6 entries */
	ipv6_begin = strstr(url_begin, "[");
	ipv6_end = strstr(url_begin, "]");
	if (ipv6_begin && ipv6_end && ipv6_end > ipv6_begin)
		url_end = strstr(ipv6_end, ":");
	else
		url_end = strstr(url_begin, ":");
	if (url_end) {
		url_len = url_end - url_begin;
		port_len = strlen(url_begin) - url_len - 1;
		if (port_len < 1)
			return false;
		port_start = url_end + 1;
	} else
		url_len = strlen(url_begin);

	/* Get rid of the [] */
	if (ipv6_begin && ipv6_end && ipv6_end > ipv6_begin){
		url_len -= 2;
		url_begin++;
	}
	
	if (url_len < 1) {
		LOGWARNING("Null length URL passed to extract_sockaddr");
		return false;
	}

	hlen = url_len + 1;
	url_address = ckalloc(hlen);
	sprintf(url_address, "%.*s", url_len, url_begin);

	port = ckalloc(8);
	if (port_len) {
		char *slash;

		snprintf(port, 6, "%.*s", port_len, port_start);
		slash = strchr(port, '/');
		if (slash)
			*slash = '\0';
	} else
		strcpy(port, "80");

	*sockaddr_port = port;
	*sockaddr_url = url_address;

	return true;
}

void keep_sockalive(int fd)
{
	const int tcp_one = 1;
	const int tcp_keepidle = 45;
	const int tcp_keepintvl = 30;

	setsockopt(fd, SOL_SOCKET, SO_KEEPALIVE, (const void *)&tcp_one, sizeof(tcp_one));
	setsockopt(fd, SOL_TCP, TCP_NODELAY, (const void *)&tcp_one, sizeof(tcp_one));
	setsockopt(fd, SOL_TCP, TCP_KEEPCNT, &tcp_one, sizeof(tcp_one));
	setsockopt(fd, SOL_TCP, TCP_KEEPIDLE, &tcp_keepidle, sizeof(tcp_keepidle));
	setsockopt(fd, SOL_TCP, TCP_KEEPINTVL, &tcp_keepintvl, sizeof(tcp_keepintvl));
}

void nolinger_socket(int fd)
{
	const struct linger so_linger = { 1, 0 };

	setsockopt(fd, SOL_SOCKET, SO_LINGER, &so_linger, sizeof(so_linger));
}

void noblock_socket(int fd)
{
	int flags = fcntl(fd, F_GETFL, 0);

	fcntl(fd, F_SETFL, O_NONBLOCK | flags);
}

void block_socket(int fd)
{
	int flags = fcntl(fd, F_GETFL, 0);

	fcntl(fd, F_SETFL, flags & ~O_NONBLOCK);
}

void _Close(int *fd)
{
	if (*fd < 0)
		return;
	LOGDEBUG("Closing file handle %d", *fd);
<<<<<<< HEAD
	close(*fd);
=======
	if (unlikely(close(*fd)))
		LOGWARNING("Close of fd %d failed with errno %d:%s", *fd, errno, strerror(errno));
>>>>>>> 995d4f3d
	*fd = -1;
}

int bind_socket(char *url, char *port)
{
	struct addrinfo servinfobase, *servinfo, hints, *p;
	int ret, sockd = -1;
	const int on = 1;

	memset(&hints, 0, sizeof(struct addrinfo));
	hints.ai_family = AF_UNSPEC;
	hints.ai_socktype = SOCK_STREAM;
	servinfo = &servinfobase;

	if (getaddrinfo(url, port, &hints, &servinfo) != 0) {
		LOGWARNING("Failed to resolve (?wrong URL) %s:%s", url, port);
		goto out;
	}
	for (p = servinfo; p != NULL; p = p->ai_next) {
		sockd = socket(p->ai_family, p->ai_socktype, p->ai_protocol);
		if (sockd > 0)
			break;
	}
	if (sockd < 0) {
		LOGWARNING("Failed to open socket for %s:%s", url, port);
		goto out;
	}
	setsockopt(sockd, SOL_SOCKET, SO_REUSEADDR, &on, sizeof(on));
	ret = bind(sockd, p->ai_addr, p->ai_addrlen);
	if (ret < 0) {
		LOGWARNING("Failed to bind socket for %s:%s", url, port);
		Close(sockd);
		goto out;
	}

out:
	return sockd;
}

int connect_socket(char *url, char *port)
{
	struct addrinfo servinfobase, *servinfo, hints, *p;
	int sockd = -1;

	memset(&hints, 0, sizeof(struct addrinfo));
	hints.ai_family = AF_UNSPEC;
	hints.ai_socktype = SOCK_STREAM;
	memset(&servinfobase, 0, sizeof(struct addrinfo));
	servinfo = &servinfobase;

	if (getaddrinfo(url, port, &hints, &servinfo) != 0) {
		LOGWARNING("Failed to resolve (?wrong URL) %s:%s", url, port);
		goto out;
	}

	for (p = servinfo; p != NULL; p = p->ai_next) {
		sockd = socket(p->ai_family, p->ai_socktype, p->ai_protocol);
		if (sockd == -1) {
			LOGDEBUG("Failed socket");
			continue;
		}

		/* Iterate non blocking over entries returned by getaddrinfo
		 * to cope with round robin DNS entries, finding the first one
		 * we can connect to quickly. */
		noblock_socket(sockd);
		if (connect(sockd, p->ai_addr, p->ai_addrlen) == -1) {
			int selret;

			if (!sock_connecting()) {
				Close(sockd);
				LOGDEBUG("Failed sock connect");
				continue;
			}
			selret = wait_write_select(sockd, 5);
			if  (selret > 0) {
				socklen_t len;
				int err, n;

				len = sizeof(err);
				n = getsockopt(sockd, SOL_SOCKET, SO_ERROR, (void *)&err, &len);
				if (!n && !err) {
					LOGDEBUG("Succeeded delayed connect");
					block_socket(sockd);
					break;
				}
			}
			Close(sockd);
			LOGDEBUG("Select timeout/failed connect");
			continue;
		}
		LOGDEBUG("Succeeded immediate connect");
		if (sockd >= 0)
			block_socket(sockd);

		break;
	}
	if (p == NULL) {
		LOGNOTICE("Failed to connect to %s:%s", url, port);
		sockd = -1;
	}
	freeaddrinfo(servinfo);
out:
	return sockd;
}

int write_socket(int fd, const void *buf, size_t nbyte)
{
	int ret;

	ret = wait_write_select(fd, 5);
	if (ret < 1) {
		if (!ret)
			LOGNOTICE("Select timed out in write_socket");
		else
			LOGERR("Select failed in write_socket");
		goto out;
	}
	ret = write_length(fd, buf, nbyte);
	if (ret < 0)
		LOGWARNING("Failed to write in write_socket");
out:
	return ret;
}

void empty_socket(int fd)
{
	int ret;

	if (fd < 1)
		return;

	do {
		char buf[PAGESIZE];

		ret = wait_read_select(fd, 0);
		if (ret > 0) {
			ret = recv(fd, buf, PAGESIZE - 1, 0);
			buf[ret] = 0;
			LOGDEBUG("Discarding: %s", buf);
		}
	} while (ret > 0);
}

void _close_unix_socket(int *sockd, const char *server_path)
{
	LOGDEBUG("Closing unix socket %d %s", *sockd, server_path);
	_Close(sockd);
}

int _open_unix_server(const char *server_path, const char *file, const char *func, const int line)
{
	mode_t mode = S_IRWXU | S_IRWXG; // Owner+Group RWX
	struct sockaddr_un serveraddr;
	int sockd = -1, len, ret;
	struct stat buf;

	if (likely(server_path)) {
		len = strlen(server_path);
		if (unlikely(len < 1 || len > UNIX_PATH_MAX)) {
			LOGERR("Invalid server path length %d in open_unix_server", len);
			goto out;
		}
	} else {
		LOGERR("Null passed as server_path to open_unix_server");
		goto out;
	}

	if (!stat(server_path, &buf)) {
		if ((buf.st_mode & S_IFMT) == S_IFSOCK) {
			ret = unlink(server_path);
			if (ret) {
				LOGERR("Unlink of %s failed in open_unix_server", server_path);
				goto out;
			}
			LOGDEBUG("Unlinked %s to recreate socket", server_path);
		} else {
			LOGWARNING("%s already exists and is not a socket, not removing",
				   server_path);
			goto out;
		}
	}

	sockd = socket(AF_UNIX, SOCK_STREAM, 0);
	if (unlikely(sockd < 0)) {
		LOGERR("Failed to open socket in open_unix_server");
		goto out;
	}
	memset(&serveraddr, 0, sizeof(serveraddr));
	serveraddr.sun_family = AF_UNIX;
	strcpy(serveraddr.sun_path, server_path);

	ret = bind(sockd, (struct sockaddr *)&serveraddr, sizeof(serveraddr));
	if (unlikely(ret < 0)) {
		LOGERR("Failed to bind to socket in open_unix_server");
		close_unix_socket(sockd, server_path);
		sockd = -1;
		goto out;
	}

	ret = chmod(server_path, mode);
	if (unlikely(ret < 0))
		LOGERR("Failed to set mode in open_unix_server - continuing");

	ret = listen(sockd, 10);
	if (unlikely(ret < 0)) {
		LOGERR("Failed to listen to socket in open_unix_server");
		close_unix_socket(sockd, server_path);
		sockd = -1;
		goto out;
	}

	LOGDEBUG("Opened server path %s successfully on socket %d", server_path, sockd);
out:
	if (unlikely(sockd == -1))
		LOGERR("Failure in open_unix_server from %s %s:%d", file, func, line);
	return sockd;
}

int _open_unix_client(const char *server_path, const char *file, const char *func, const int line)
{
	struct sockaddr_un serveraddr;
	int sockd = -1, len, ret;

	if (likely(server_path)) {
		len = strlen(server_path);
		if (unlikely(len < 1 || len > UNIX_PATH_MAX)) {
			LOGERR("Invalid server path length %d in open_unix_client", len);
			goto out;
		}
	} else {
		LOGERR("Null passed as server_path to open_unix_client");
		goto out;
	}

	sockd = socket(AF_UNIX, SOCK_STREAM, 0);
	if (unlikely(sockd < 0)) {
		LOGERR("Failed to open socket in open_unix_client");
		goto out;
	}
	memset(&serveraddr, 0, sizeof(serveraddr));
	serveraddr.sun_family = AF_UNIX;
	strcpy(serveraddr.sun_path, server_path);

	ret = connect(sockd, (struct sockaddr *)&serveraddr, sizeof(serveraddr));
	if (unlikely(ret < 0)) {
		LOGERR("Failed to bind to socket in open_unix_client");
		Close(sockd);
		goto out;
	}

	LOGDEBUG("Opened client path %s successfully on socket %d", server_path, sockd);
out:
	if (unlikely(sockd == -1))
		LOGERR("Failure in open_unix_client from %s %s:%d", file, func, line);
	return sockd;
}

int wait_read_select(int sockd, int timeout)
{
	tv_t tv_timeout;
	fd_set readfs;

	tv_timeout.tv_sec = timeout;
	tv_timeout.tv_usec = 0;

	FD_ZERO(&readfs);
	FD_SET(sockd, &readfs);
	return select(sockd + 1, &readfs, NULL, NULL, &tv_timeout);
}

int read_length(int sockd, void *buf, int len)
{
	int ret, ofs = 0;

	if (unlikely(len < 1)) {
		LOGWARNING("Invalid read length of %d requested in read_length", len);
		return -1;
	}
	while (len) {
		ret = recv(sockd, buf + ofs, len, MSG_WAITALL);
		if (unlikely(ret < 1))
			return -1;
		ofs += ret;
		len -= ret;
	}
	return ofs;
}

/* Use a standard message across the unix sockets:
 * 4 byte length of message as little endian encoded uint32_t followed by the
 * string. Return NULL in case of failure. */
char *_recv_unix_msg(int sockd, const char *file, const char *func, const int line)
{
	char *buf = NULL;
	uint32_t msglen;
	int ret;

	ret = wait_read_select(sockd, 30);
	if (unlikely(ret < 1)) {
		LOGERR("Select1 failed in recv_unix_msg");
		goto out;
	}
	/* Get message length */
	ret = read_length(sockd, &msglen, 4);
	if (unlikely(ret < 4)) {
		LOGERR("Failed to read 4 byte length in recv_unix_msg");
		goto out;
	}
	msglen = le32toh(msglen);
	if (unlikely(msglen < 1)) {
		LOGWARNING("Invalid message length zero sent to recv_unix_msg");
		goto out;
	}
	ret = wait_read_select(sockd, 5);
	if (unlikely(ret < 1)) {
		LOGERR("Select2 failed in recv_unix_msg");
		goto out;
	}
	buf = ckzalloc(msglen + 1);
	ret = read_length(sockd, buf, msglen);
	if (unlikely(ret < (int)msglen)) {
		LOGERR("Failed to read %d bytes in recv_unix_msg", msglen);
		dealloc(buf);
	}
out:
	shutdown(sockd, SHUT_RD);
	if (unlikely(!buf))
		LOGERR("Failure in recv_unix_msg from %s %s:%d", file, func, line);
	return buf;
}

int wait_write_select(int sockd, int timeout)
{
	tv_t tv_timeout;
	fd_set writefds;

	tv_timeout.tv_sec = timeout;
	tv_timeout.tv_usec = 0;

	FD_ZERO(&writefds);
	FD_SET(sockd, &writefds);
	return select(sockd + 1, NULL, &writefds, NULL, &tv_timeout);
}

int write_length(int sockd, const void *buf, int len)
{
	int ret, ofs = 0;

	if (unlikely(len < 1)) {
		LOGWARNING("Invalid write length of %d requested in write_length", len);
		return -1;
	}
	while (len) {
		ret = write(sockd, buf + ofs, len);
		if (unlikely(ret < 0))
			return -1;
		ofs += ret;
		len -= ret;
	}
	return ofs;
}

bool _send_unix_msg(int sockd, const char *buf, const char *file, const char *func, const int line)
{
	uint32_t msglen, len;
	bool retval = false;
	int ret;

	if (unlikely(!buf)) {
		LOGWARNING("Null message sent to send_unix_msg");
		goto out;
	}
	len = strlen(buf);
	if (unlikely(!len)) {
		LOGWARNING("Zero length message sent to send_unix_msg");
		goto out;
	}
	msglen = htole32(len);
	ret = wait_write_select(sockd, 5);
	if (unlikely(ret < 1)) {
		LOGERR("Select1 failed in send_unix_msg");
		goto out;
	}
	ret = write_length(sockd, &msglen, 4);
	if (unlikely(ret < 4)) {
		LOGERR("Failed to write 4 byte length in send_unix_msg");
		goto out;
	}
	ret = wait_write_select(sockd, 5);
	if (unlikely(ret < 1)) {
		LOGERR("Select2 failed in send_unix_msg");
		goto out;
	}
	ret = write_length(sockd, buf, len);
	if (unlikely(ret < 0)) {
		LOGERR("Failed to write %d bytes in send_unix_msg", len);
		goto out;
	}
	retval = true;
out:
	shutdown(sockd, SHUT_WR);
	if (unlikely(!retval))
		LOGERR("Failure in send_unix_msg from %s %s:%d", file, func, line);
	return retval;
}

bool _send_unix_data(int sockd, const struct msghdr *msg, const char *file, const char *func, const int line)
{
	bool retval = false;
	int ret;

	if (unlikely(!msg)) {
		LOGWARNING("Null message sent to send_unix_data");
		goto out;
	}
	ret = wait_write_select(sockd, 5);
	if (unlikely(ret < 1)) {
		LOGERR("Select1 failed in send_unix_data");
		goto out;
	}
	ret = sendmsg(sockd, msg, 0);
	if (unlikely(ret < 1)) {
		LOGERR("Failed to send in send_unix_data");
		goto out;
	}
	retval = true;
out:
	shutdown(sockd, SHUT_WR);
	if (unlikely(!retval))
		LOGERR("Failure in send_unix_data from %s %s:%d", file, func, line);
	return retval;
}

bool _recv_unix_data(int sockd, struct msghdr *msg, const char *file, const char *func, const int line)
{
	bool retval = false;
	int ret;

	ret = wait_read_select(sockd, 5);
	if (unlikely(ret < 1)) {
		LOGERR("Select1 failed in recv_unix_data");
		goto out;
	}
	ret = recvmsg(sockd, msg, MSG_WAITALL);
	if (unlikely(ret < 0)) {
		LOGERR("Failed to recv in recv_unix_data");
		goto out;
	}
	retval = true;
out:
	shutdown(sockd, SHUT_RD);
	if (unlikely(!retval))
		LOGERR("Failure in recv_unix_data from %s %s:%d", file, func, line);
	return retval;
}

#define CONTROLLLEN CMSG_LEN(sizeof(int))
#define MAXLINE 4096

/* Send a msghdr containing fd via the unix socket sockd */
bool _send_fd(int fd, int sockd, const char *file, const char *func, const int line)
{
	struct cmsghdr *cmptr = ckzalloc(CONTROLLLEN);
	struct iovec iov[1];
	struct msghdr msg;
	char buf[2];
	bool ret;
	int *cm;

	memset(&msg, 0, sizeof(struct msghdr));
	iov[0].iov_base = buf;
	iov[0].iov_len = 2;
	msg.msg_iov = iov;
	msg.msg_iovlen = 1;
	msg.msg_name = NULL;
	msg.msg_namelen = 0;
	msg.msg_controllen = CONTROLLLEN;
	msg.msg_control = cmptr;
	cmptr->cmsg_level = SOL_SOCKET;
	cmptr->cmsg_type = SCM_RIGHTS;
	cmptr->cmsg_len = CONTROLLLEN;
	cm = (int *)CMSG_DATA(cmptr);
	*cm = fd;
	buf[1] = 0;
	buf[0] = 0;
	ret = send_unix_data(sockd, &msg);
	free(cmptr);
	if (!ret)
		LOGERR("Failed to send_unix_data in send_fd from %s %s:%d", file, func, line);
	return ret;
}

/* Receive an fd by reading a msghdr from the unix socket sockd */
int _get_fd(int sockd, const char *file, const char *func, const int line)
{
	int newfd = -1;
	char buf[MAXLINE];
	struct iovec iov[1];
	struct msghdr msg;
	struct cmsghdr *cmptr = ckzalloc(CONTROLLLEN);
	int *cm;

	memset(&msg, 0, sizeof(struct msghdr));
	iov[0].iov_base = buf;
	iov[0].iov_len = sizeof(buf);
	msg.msg_iov = iov;
	msg.msg_name = NULL;
	msg.msg_namelen = 0;
	msg.msg_control = cmptr;
	msg.msg_controllen = CONTROLLLEN;
	if (!recv_unix_data(sockd, &msg)) {
		LOGERR("Failed to recv_unix_data in get_fd from %s %s:%d", file, func, line);
		goto out;
	}
out:
	Close(sockd);
	cm = (int *)CMSG_DATA(cmptr);
	newfd = *cm;
	free(cmptr);
	return newfd;
}


void _json_check(json_t *val, json_error_t *err, const char *file, const char *func, const int line)
{
	if (likely(val))
		return;

	LOGERR("Invalid json line:%d col:%d pos:%d text: %s from %s %s:%d",
	       err->line, err->column, err->position, err->text,
	       file, func, line);
}

/* Extracts a string value from a json array with error checking. To be used
 * when the value of the string returned is only examined and not to be stored.
 * See json_array_string below */
const char *__json_array_string(json_t *val, unsigned int entry)
{
	json_t *arr_entry;

	if (json_is_null(val))
		return NULL;
	if (!json_is_array(val))
		return NULL;
	if (entry > json_array_size(val))
		return NULL;
	arr_entry = json_array_get(val, entry);
	if (!json_is_string(arr_entry))
		return NULL;

	return json_string_value(arr_entry);
}

/* Creates a freshly malloced dup of __json_array_string */
char *json_array_string(json_t *val, unsigned int entry)
{
	const char *buf = __json_array_string(val, entry);

	if (buf)
		return strdup(buf);
	return NULL;
}

json_t *json_object_dup(json_t *val, const char *entry)
{
	return json_copy(json_object_get(val, entry));
}

char *rotating_filename(const char *path, time_t when)
{
	char *filename;
	struct tm tm;

	gmtime_r(&when, &tm);
	ASPRINTF(&filename, "%s%04d%02d%02d%02d.log", path, tm.tm_year + 1900, tm.tm_mon + 1,
		 tm.tm_mday, tm.tm_hour);
	return filename;
}

/* Creates a logfile entry which changes filename hourly with exclusive access */
bool rotating_log(const char *path, const char *msg)
{
	mode_t mode = S_IRUSR | S_IWUSR | S_IRGRP | S_IROTH;
	char *filename;
	FILE *fp;
	int fd;
	bool ok = false;

	filename = rotating_filename(path, time(NULL));
	fd = open(filename, O_CREAT | O_RDWR | O_CLOEXEC , mode);
	if (unlikely(fd == -1)) {
		LOGERR("Failed to open %s in rotating_log!", filename);
		goto stageleft;
	}
	fp = fdopen(fd, "ae");
	if (unlikely(!fp)) {
		Close(fd);
		LOGERR("Failed to fdopen %s in rotating_log!", filename);
		goto stageleft;
	}
	if (unlikely(flock(fd, LOCK_EX))) {
		fclose(fp);
		LOGERR("Failed to flock %s in rotating_log!", filename);
		goto stageleft;
	}
	fprintf(fp, "%s\n", msg);
	fclose(fp);
	ok = true;

stageleft:
	free(filename);

	return ok;
}

/* Align a size_t to 4 byte boundaries for fussy arches */
void align_len(size_t *len)
{
	if (*len % 4)
		*len += 4 - (*len % 4);
}

void realloc_strcat(char **ptr, const char *s)
{
	size_t old, new, len;
	char *ofs;

	if (unlikely(!*s)) {
		LOGWARNING("Passed empty pointer to realloc_strcat");
		return;
	}
	new = strlen(s);
	if (unlikely(!new)) {
		LOGWARNING("Passed empty string to realloc_strcat");
		return;
	}
	if (!*ptr)
		old = 0;
	else
		old = strlen(*ptr);
	len = old + new + 1;
	align_len(&len);
	*ptr = realloc(*ptr, len);
	if (!*ptr)
		quit(1, "Failed to realloc ptr of size %d in realloc_strcat", (int)len);
	ofs = *ptr + old;
	sprintf(ofs, "%s", s);
}

void trail_slash(char **buf)
{
	int ofs;

	ofs = strlen(*buf) - 1;
	if (memcmp(*buf + ofs, "/", 1))
		realloc_strcat(buf, "/");
}

void *_ckalloc(size_t len, const char *file, const char *func, const int line)
{
	void *ptr;

	align_len(&len);
	ptr = malloc(len);
	if (unlikely(!ptr))
		quitfrom(1, file, func, line, "Failed to ckalloc!");
	return ptr;
}

void *_ckzalloc(size_t len, const char *file, const char *func, const int line)
{
	void *ptr;

	align_len(&len);
	ptr = calloc(len, 1);
	if (unlikely(!ptr))
		quitfrom(1, file, func, line, "Failed to ckalloc!");
	return ptr;
}

void _dealloc(void **ptr)
{
	free(*ptr);
	*ptr = NULL;
}

/* Adequate size s==len*2 + 1 must be alloced to use this variant */
void __bin2hex(void *vs, const void *vp, size_t len)
{
	static const char hex[16] = {'0', '1', '2', '3', '4', '5', '6', '7', '8', '9', 'a', 'b', 'c', 'd', 'e', 'f'};
	const uchar *p = vp;
	uchar *s = vs;
	int i;

	for (i = 0; i < (int)len; i++) {
		*s++ = hex[p[i] >> 4];
		*s++ = hex[p[i] & 0xF];
	}
	*s++ = '\0';
}

/* Returns a malloced array string of a binary value of arbitrary length. The
 * array is rounded up to a 4 byte size to appease architectures that need
 * aligned array  sizes */
void *bin2hex(const void *vp, size_t len)
{
	const uchar *p = vp;
	size_t slen;
	uchar *s;

	slen = len * 2 + 1;
	s = ckzalloc(slen);
	__bin2hex(s, p, len);

	return s;
}

const int hex2bin_tbl[256] = {
	-1, -1, -1, -1, -1, -1, -1, -1, -1, -1, -1, -1, -1, -1, -1, -1,
	-1, -1, -1, -1, -1, -1, -1, -1, -1, -1, -1, -1, -1, -1, -1, -1,
	-1, -1, -1, -1, -1, -1, -1, -1, -1, -1, -1, -1, -1, -1, -1, -1,
	 0,  1,  2,  3,  4,  5,  6,  7,  8,  9, -1, -1, -1, -1, -1, -1,
	-1, 10, 11, 12, 13, 14, 15, -1, -1, -1, -1, -1, -1, -1, -1, -1,
	-1, -1, -1, -1, -1, -1, -1, -1, -1, -1, -1, -1, -1, -1, -1, -1,
	-1, 10, 11, 12, 13, 14, 15, -1, -1, -1, -1, -1, -1, -1, -1, -1,
	-1, -1, -1, -1, -1, -1, -1, -1, -1, -1, -1, -1, -1, -1, -1, -1,
	-1, -1, -1, -1, -1, -1, -1, -1, -1, -1, -1, -1, -1, -1, -1, -1,
	-1, -1, -1, -1, -1, -1, -1, -1, -1, -1, -1, -1, -1, -1, -1, -1,
	-1, -1, -1, -1, -1, -1, -1, -1, -1, -1, -1, -1, -1, -1, -1, -1,
	-1, -1, -1, -1, -1, -1, -1, -1, -1, -1, -1, -1, -1, -1, -1, -1,
	-1, -1, -1, -1, -1, -1, -1, -1, -1, -1, -1, -1, -1, -1, -1, -1,
	-1, -1, -1, -1, -1, -1, -1, -1, -1, -1, -1, -1, -1, -1, -1, -1,
	-1, -1, -1, -1, -1, -1, -1, -1, -1, -1, -1, -1, -1, -1, -1, -1,
	-1, -1, -1, -1, -1, -1, -1, -1, -1, -1, -1, -1, -1, -1, -1, -1,
};

/* Does the reverse of bin2hex but does not allocate any ram */
bool _hex2bin(void *vp, const void *vhexstr, size_t len, const char *file, const char *func, const int line)
{
	const uchar *hexstr = vhexstr;
	int nibble1, nibble2;
	bool ret = false;
	uchar *p = vp;
	uchar idx;

	while (*hexstr && len) {
		if (unlikely(!hexstr[1])) {
			LOGWARNING("Early end of string in hex2bin from %s %s:%d", file, func, line);
			return ret;
		}

		idx = *hexstr++;
		nibble1 = hex2bin_tbl[idx];
		idx = *hexstr++;
		nibble2 = hex2bin_tbl[idx];

		if (unlikely((nibble1 < 0) || (nibble2 < 0))) {
			LOGWARNING("Invalid binary encoding in hex2bin from %s %s:%d", file, func, line);
			return ret;
		}

		*p++ = (((uchar)nibble1) << 4) | ((uchar)nibble2);
		--len;
	}

	if (likely(len == 0 && *hexstr == 0))
		ret = true;
	if (!ret)
		LOGWARNING("Failed hex2bin decode from %s %s:%d", file, func, line);
	return ret;
}

static const int b58tobin_tbl[] = {
	-1, -1, -1, -1, -1, -1, -1, -1, -1, -1, -1, -1, -1, -1, -1, -1,
	-1, -1, -1, -1, -1, -1, -1, -1, -1, -1, -1, -1, -1, -1, -1, -1,
	-1, -1, -1, -1, -1, -1, -1, -1, -1, -1, -1, -1, -1, -1, -1, -1,
	-1,  0,  1,  2,  3,  4,  5,  6,  7,  8, -1, -1, -1, -1, -1, -1,
	-1,  9, 10, 11, 12, 13, 14, 15, 16, -1, 17, 18, 19, 20, 21, -1,
	22, 23, 24, 25, 26, 27, 28, 29, 30, 31, 32, -1, -1, -1, -1, -1,
	-1, 33, 34, 35, 36, 37, 38, 39, 40, 41, 42, 43, -1, 44, 45, 46,
	47, 48, 49, 50, 51, 52, 53, 54, 55, 56, 57
};

/* b58bin should always be at least 25 bytes long and already checked to be
 * valid. */
void b58tobin(char *b58bin, const char *b58)
{
	uint32_t c, bin32[7];
	int len, i, j;
	uint64_t t;

	memset(bin32, 0, 7 * sizeof(uint32_t));
	len = strlen((const char *)b58);
	for (i = 0; i < len; i++) {
		c = b58[i];
		c = b58tobin_tbl[c];
		for (j = 6; j >= 0; j--) {
			t = ((uint64_t)bin32[j]) * 58 + c;
			c = (t & 0x3f00000000ull) >> 32;
			bin32[j] = t & 0xffffffffull;
		}
	}
	*(b58bin++) = bin32[0] & 0xff;
	for (i = 1; i < 7; i++) {
		*((uint32_t *)b58bin) = htobe32(bin32[i]);
		b58bin += sizeof(uint32_t);
	}
}

/* Does a safe string comparison tolerating zero length and NULL strings */
int safecmp(const char *a, const char *b)
{
	int lena, lenb;

	if (unlikely(!a || !b)) {
		if (a != b)
			return -1;
		return 0;
	}
	lena = strlen(a);
	lenb = strlen(b);
	if (unlikely(!lena || !lenb)) {
		if (lena != lenb)
			return -1;
		return 0;
	}
	return (strcmp(a, b));
}

/* Returns whether there is a case insensitive match of buf to cmd, safely
 * handling NULL or zero length strings. */
bool cmdmatch(const char *buf, const char *cmd)
{
	int cmdlen, buflen;

	if (!buf)
		return false;
	buflen = strlen(buf);
	if (!buflen)
		return false;
	cmdlen = strlen(cmd);
	if (buflen < cmdlen)
		return false;
	return !strncasecmp(buf, cmd, cmdlen);
}


static const char base64[] = "ABCDEFGHIJKLMNOPQRSTUVWXYZabcdefghijklmnopqrstuvwxyz0123456789+/";

/* Return a malloced string of *src encoded into mime base 64 */
char *http_base64(const char *src)
{
	char *str, *dst;
	size_t l, hlen;
	int t, r;

	l = strlen((const char *)src);
	hlen = ((l + 2) / 3) * 4 + 1;
	str = ckalloc(hlen);
	dst = str;
	r = 0;

	while (l >= 3) {
		t = (src[0] << 16) | (src[1] << 8) | src[2];
		dst[0] = base64[(t >> 18) & 0x3f];
		dst[1] = base64[(t >> 12) & 0x3f];
		dst[2] = base64[(t >> 6) & 0x3f];
		dst[3] = base64[(t >> 0) & 0x3f];
		src += 3; l -= 3;
		dst += 4; r += 4;
	}

	switch (l) {
		case 2:
			t = (src[0] << 16) | (src[1] << 8);
			dst[0] = base64[(t >> 18) & 0x3f];
			dst[1] = base64[(t >> 12) & 0x3f];
			dst[2] = base64[(t >> 6) & 0x3f];
			dst[3] = '=';
			dst += 4;
			r += 4;
			break;
		case 1:
			t = src[0] << 16;
			dst[0] = base64[(t >> 18) & 0x3f];
			dst[1] = base64[(t >> 12) & 0x3f];
			dst[2] = dst[3] = '=';
			dst += 4;
			r += 4;
			break;
		case 0:
			break;
	}
	*dst = 0;
	return (str);
}

void address_to_pubkeytxn(char *pkh, const char *addr)
{
	char b58bin[25];

	memset(b58bin, 0, 25);
	b58tobin(b58bin, addr);
	pkh[0] = 0x76;
	pkh[1] = 0xa9;
	pkh[2] = 0x14;
	memcpy(&pkh[3], &b58bin[1], 20);
	pkh[23] = 0x88;
	pkh[24] = 0xac;
}

/*  For encoding nHeight into coinbase, return how many bytes were used */
int ser_number(uchar *s, int32_t val)
{
	int32_t *i32 = (int32_t *)&s[1];
	int len;

	if (val < 128)
		len = 1;
	else if (val < 16512)
		len = 2;
	else if (val < 2113664)
		len = 3;
	else
		len = 4;
	*i32 = htole32(val);
	s[0] = len++;
	return len;
}

int get_sernumber(uchar *s)
{
	int32_t val = 0;
	int len;

	len = s[0];
	if (unlikely(len < 1 || len > 4))
		return 0;
	memcpy(&val, &s[1], len);
	return le32toh(val);
}

/* For testing a le encoded 256 byte hash against a target */
bool fulltest(const uchar *hash, const uchar *target)
{
	uint32_t *hash32 = (uint32_t *)hash;
	uint32_t *target32 = (uint32_t *)target;
	bool ret = true;
	int i;

	for (i = 28 / 4; i >= 0; i--) {
		uint32_t h32tmp = le32toh(hash32[i]);
		uint32_t t32tmp = le32toh(target32[i]);

		if (h32tmp > t32tmp) {
			ret = false;
			break;
		}
		if (h32tmp < t32tmp) {
			ret = true;
			break;
		}
	}
	return ret;
}

void copy_tv(tv_t *dest, const tv_t *src)
{
	memcpy(dest, src, sizeof(tv_t));
}

void ts_to_tv(tv_t *val, const ts_t *spec)
{
	val->tv_sec = spec->tv_sec;
	val->tv_usec = spec->tv_nsec / 1000;
}

void tv_to_ts(ts_t *spec, const tv_t *val)
{
	spec->tv_sec = val->tv_sec;
	spec->tv_nsec = val->tv_usec * 1000;
}

void us_to_tv(tv_t *val, int64_t us)
{
	lldiv_t tvdiv = lldiv(us, 1000000);

	val->tv_sec = tvdiv.quot;
	val->tv_usec = tvdiv.rem;
}

void us_to_ts(ts_t *spec, int64_t us)
{
	lldiv_t tvdiv = lldiv(us, 1000000);

	spec->tv_sec = tvdiv.quot;
	spec->tv_nsec = tvdiv.rem * 1000;
}

void ms_to_ts(ts_t *spec, int64_t ms)
{
	lldiv_t tvdiv = lldiv(ms, 1000);

	spec->tv_sec = tvdiv.quot;
	spec->tv_nsec = tvdiv.rem * 1000000;
}

void ms_to_tv(tv_t *val, int64_t ms)
{
	lldiv_t tvdiv = lldiv(ms, 1000);

	val->tv_sec = tvdiv.quot;
	val->tv_usec = tvdiv.rem * 1000;
}

void tv_time(tv_t *tv)
{
	gettimeofday(tv, NULL);
}

void ts_realtime(ts_t *ts)
{
	clock_gettime(CLOCK_REALTIME, ts);
}

void cksleep_prepare_r(ts_t *ts)
{
	clock_gettime(CLOCK_MONOTONIC, ts);
}

void nanosleep_abstime(ts_t *ts_end)
{
	int ret;

	do {
		ret = clock_nanosleep(CLOCK_MONOTONIC, TIMER_ABSTIME, ts_end, NULL);
	} while (ret == EINTR);
}

void timeraddspec(ts_t *a, const ts_t *b)
{
	a->tv_sec += b->tv_sec;
	a->tv_nsec += b->tv_nsec;
	if (a->tv_nsec >= 1000000000) {
		a->tv_nsec -= 1000000000;
		a->tv_sec++;
	}
}

/* Reentrant version of cksleep functions allow start time to be set separately
 * from the beginning of the actual sleep, allowing scheduling delays to be
 * counted in the sleep. */
void cksleep_ms_r(ts_t *ts_start, int ms)
{
	ts_t ts_end;

	ms_to_ts(&ts_end, ms);
	timeraddspec(&ts_end, ts_start);
	nanosleep_abstime(&ts_end);
}

void cksleep_us_r(ts_t *ts_start, int64_t us)
{
	ts_t ts_end;

	us_to_ts(&ts_end, us);
	timeraddspec(&ts_end, ts_start);
	nanosleep_abstime(&ts_end);
}

void cksleep_ms(int ms)
{
	ts_t ts_start;

	cksleep_prepare_r(&ts_start);
	cksleep_ms_r(&ts_start, ms);
}

void cksleep_us(int64_t us)
{
	ts_t ts_start;

	cksleep_prepare_r(&ts_start);
	cksleep_us_r(&ts_start, us);
}

/* Returns the microseconds difference between end and start times as a double */
double us_tvdiff(tv_t *end, tv_t *start)
{
	/* Sanity check. We should only be using this for small differences so
	 * limit the max to 60 seconds. */
	if (unlikely(end->tv_sec - start->tv_sec > 60))
		return 60000000;
	return (end->tv_sec - start->tv_sec) * 1000000 + (end->tv_usec - start->tv_usec);
}

/* Returns the milliseconds difference between end and start times */
int ms_tvdiff(tv_t *end, tv_t *start)
{
	/* Like us_tdiff, limit to 1 hour. */
	if (unlikely(end->tv_sec - start->tv_sec > 3600))
		return 3600000;
	return (end->tv_sec - start->tv_sec) * 1000 + (end->tv_usec - start->tv_usec) / 1000;
}

/* Returns the seconds difference between end and start times as a double */
double tvdiff(tv_t *end, tv_t *start)
{
	return end->tv_sec - start->tv_sec + (end->tv_usec - start->tv_usec) / 1000000.0;
}

/* Create an exponentially decaying average over interval */
void decay_time(double *f, double fadd, double fsecs, double interval)
{
	double ftotal, fprop, dexp;

	if (fsecs <= 0)
		return;
	dexp = fsecs / interval;
	/* Put Sanity bound on how large the denominator can get */
	if (unlikely(dexp > 36))
		dexp = 36;
	fprop = 1.0 - 1 / exp(dexp);
	ftotal = 1.0 + fprop;
	*f += (fadd / fsecs * fprop);
	*f /= ftotal;
	/* Sanity check to prevent meaningless super small numbers that
	 * eventually underflow libjansson's real number interpretation. */
	if (unlikely(*f < 2E-16))
		*f = 0;
}

/* Convert a double value into a truncated string for displaying with its
 * associated suitable for Mega, Giga etc. Buf array needs to be long enough */
void suffix_string(double val, char *buf, size_t bufsiz, int sigdigits)
{
	const double kilo = 1000;
	const double mega = 1000000;
	const double giga = 1000000000;
	const double tera = 1000000000000;
	const double peta = 1000000000000000;
	const double exa  = 1000000000000000000;
	char suffix[2] = "";
	bool decimal = true;
	double dval;

	if (val >= exa) {
		val /= peta;
		dval = val / kilo;
		strcpy(suffix, "E");
	} else if (val >= peta) {
		val /= tera;
		dval = val / kilo;
		strcpy(suffix, "P");
	} else if (val >= tera) {
		val /= giga;
		dval = val / kilo;
		strcpy(suffix, "T");
	} else if (val >= giga) {
		val /= mega;
		dval = val / kilo;
		strcpy(suffix, "G");
	} else if (val >= mega) {
		val /= kilo;
		dval = val / kilo;
		strcpy(suffix, "M");
	} else if (val >= kilo) {
		dval = val / kilo;
		strcpy(suffix, "K");
	} else {
		dval = val;
		decimal = false;
	}

	if (!sigdigits) {
		if (decimal)
			snprintf(buf, bufsiz, "%.3g%s", dval, suffix);
		else
			snprintf(buf, bufsiz, "%d%s", (unsigned int)dval, suffix);
	} else {
		/* Always show sigdigits + 1, padded on right with zeroes
		 * followed by suffix */
		int ndigits = sigdigits - 1 - (dval > 0.0 ? floor(log10(dval)) : 0);

		snprintf(buf, bufsiz, "%*.*f%s", sigdigits + 1, ndigits, dval, suffix);
	}
}

/* truediffone == 0x00000000FFFF0000000000000000000000000000000000000000000000000000
 * Generate a 256 bit binary LE target by cutting up diff into 64 bit sized
 * portions or vice versa. */
static const double truediffone = 26959535291011309493156476344723991336010898738574164086137773096960.0;
static const double bits192 = 6277101735386680763835789423207666416102355444464034512896.0;
static const double bits128 = 340282366920938463463374607431768211456.0;
static const double bits64 = 18446744073709551616.0;

/* Converts a little endian 256 bit value to a double */
double le256todouble(const uchar *target)
{
	uint64_t *data64;
	double dcut64;

	data64 = (uint64_t *)(target + 24);
	dcut64 = le64toh(*data64) * bits192;

	data64 = (uint64_t *)(target + 16);
	dcut64 += le64toh(*data64) * bits128;

	data64 = (uint64_t *)(target + 8);
	dcut64 += le64toh(*data64) * bits64;

	data64 = (uint64_t *)(target);
	dcut64 += le64toh(*data64);

	return dcut64;
}

/* Return a difficulty from a binary target */
double diff_from_target(uchar *target)
{
	double d64, dcut64;

	d64 = truediffone;
	dcut64 = le256todouble(target);
	if (unlikely(!dcut64))
		dcut64 = 1;
	return d64 / dcut64;
}

/* Return the network difficulty from the block header which is in packed form,
 * as a double. */
double diff_from_nbits(char *nbits)
{
	double numerator;
	uint32_t diff32;
	uint8_t pow;
	int powdiff;

	pow = nbits[0];
	powdiff = (8 * (0x1d - 3)) - (8 * (pow - 3));
	diff32 = be32toh(*((uint32_t *)nbits)) & 0x00FFFFFF;
	numerator = 0xFFFFULL << powdiff;
	return numerator / (double)diff32;
}

void target_from_diff(uchar *target, double diff)
{
	uint64_t *data64, h64;
	double d64, dcut64;

	if (unlikely(diff == 0.0)) {
		/* This shouldn't happen but best we check to prevent a crash */
		memset(target, 0xff, 32);
		return;
	}

	d64 = truediffone;
	d64 /= diff;

	dcut64 = d64 / bits192;
	h64 = dcut64;
	data64 = (uint64_t *)(target + 24);
	*data64 = htole64(h64);
	dcut64 = h64;
	dcut64 *= bits192;
	d64 -= dcut64;

	dcut64 = d64 / bits128;
	h64 = dcut64;
	data64 = (uint64_t *)(target + 16);
	*data64 = htole64(h64);
	dcut64 = h64;
	dcut64 *= bits128;
	d64 -= dcut64;

	dcut64 = d64 / bits64;
	h64 = dcut64;
	data64 = (uint64_t *)(target + 8);
	*data64 = htole64(h64);
	dcut64 = h64;
	dcut64 *= bits64;
	d64 -= dcut64;

	h64 = d64;
	data64 = (uint64_t *)(target);
	*data64 = htole64(h64);
}

void gen_hash(uchar *data, uchar *hash, int len)
{
	uchar hash1[32];

	sha256(data, len, hash1);
	sha256(hash1, 32, hash);
}<|MERGE_RESOLUTION|>--- conflicted
+++ resolved
@@ -444,12 +444,8 @@
 	if (*fd < 0)
 		return;
 	LOGDEBUG("Closing file handle %d", *fd);
-<<<<<<< HEAD
-	close(*fd);
-=======
 	if (unlikely(close(*fd)))
 		LOGWARNING("Close of fd %d failed with errno %d:%s", *fd, errno, strerror(errno));
->>>>>>> 995d4f3d
 	*fd = -1;
 }
 
