/*
 * Copyright 2014-2016 Con Kolivas
 *
 * This program is free software; you can redistribute it and/or modify it
 * under the terms of the GNU General Public License as published by the Free
 * Software Foundation; either version 3 of the License, or (at your option)
 * any later version.  See COPYING for more details.
 */

#include "config.h"

#include <sys/ioctl.h>
#include <sys/prctl.h>
#include <sys/socket.h>
#include <sys/stat.h>
#include <sys/types.h>
#include <sys/wait.h>
#include <ctype.h>
#include <fenv.h>
#include <getopt.h>
#include <grp.h>
#include <jansson.h>
#include <signal.h>
#include <stdio.h>
#include <stdlib.h>
#include <string.h>
#include <unistd.h>

#include "ckpool.h"
#include "libckpool.h"
#include "generator.h"
#include "stratifier.h"
#include "connector.h"

ckpool_t *global_ckp;

static bool open_logfile(ckpool_t *ckp)
{
	if (ckp->logfd > 0) {
		flock(ckp->logfd, LOCK_EX);
		fflush(ckp->logfp);
		Close(ckp->logfd);
	}
	ckp->logfp = fopen(ckp->logfilename, "ae");
	if (unlikely(!ckp->logfp)) {
		LOGEMERG("Failed to make open log file %s", ckp->logfilename);
		return false;
	}
	/* Make logging line buffered */
	setvbuf(ckp->logfp, NULL, _IOLBF, 0);
	ckp->logfd = fileno(ckp->logfp);
	ckp->lastopen_t = time(NULL);
	return true;
}

static void proclog(ckpool_t *ckp, char *msg)
{
	time_t log_t;

	if (unlikely(!msg)) {
		fprintf(stderr, "Proclog received null message");
		return;
	}
	if (unlikely(!strlen(msg))) {
		fprintf(stderr, "Proclog received zero length message");
		free(msg);
		return;
	}
	log_t = time(NULL);
	/* Reopen log file every minute, allowing us to move/rename it and
	 * create a new logfile */
	if (log_t > ckp->lastopen_t + 60) {
		LOGDEBUG("Reopening logfile");
		open_logfile(ckp);
	}

	flock(ckp->logfd, LOCK_EX);
	fprintf(ckp->logfp, "%s", msg);
	flock(ckp->logfd, LOCK_UN);

	free(msg);
}

/* Log everything to the logfile, but display warnings on the console as well */
void logmsg(int loglevel, const char *fmt, ...) {
	if (global_ckp->loglevel >= loglevel && fmt) {
		int logfd = global_ckp->logfd;
		char *buf = NULL;
		struct tm tm;
		tv_t now_tv;
		int ms;
		va_list ap;
		char stamp[128];

		va_start(ap, fmt);
		VASPRINTF(&buf, fmt, ap);
		va_end(ap);

		tv_time(&now_tv);
		ms = (int)(now_tv.tv_usec / 1000);
		localtime_r(&(now_tv.tv_sec), &tm);
		sprintf(stamp, "[%d-%02d-%02d %02d:%02d:%02d.%03d]",
				tm.tm_year + 1900,
				tm.tm_mon + 1,
				tm.tm_mday,
				tm.tm_hour,
				tm.tm_min,
				tm.tm_sec, ms);
		if (loglevel <= LOG_WARNING) {
			fprintf(stderr, "\33[2K\r");
			if (loglevel <= LOG_ERR && errno != 0)
				fprintf(stderr, "%s %s with errno %d: %s\n", stamp, buf, errno, strerror(errno));
			else
				fprintf(stderr, "%s %s\n", stamp, buf);
			fflush(stderr);
		}
		if (logfd > 0) {
			char *msg;

			if (loglevel <= LOG_ERR && errno != 0)
				ASPRINTF(&msg, "%s %s with errno %d: %s\n", stamp, buf, errno, strerror(errno));
			else
				ASPRINTF(&msg, "%s %s\n", stamp, buf);
			ckmsgq_add(global_ckp->logger, msg);
		}
		free(buf);
	}
}

/* Generic function for creating a message queue receiving and parsing thread */
static void *ckmsg_queue(void *arg)
{
	ckmsgq_t *ckmsgq = (ckmsgq_t *)arg;
	ckpool_t *ckp = ckmsgq->ckp;

	pthread_detach(pthread_self());
	rename_proc(ckmsgq->name);
	ckmsgq->active = true;

	while (42) {
		ckmsg_t *msg;
		tv_t now;
		ts_t abs;

		mutex_lock(ckmsgq->lock);
		tv_time(&now);
		tv_to_ts(&abs, &now);
		abs.tv_sec++;
		if (!ckmsgq->msgs)
			cond_timedwait(ckmsgq->cond, ckmsgq->lock, &abs);
		msg = ckmsgq->msgs;
		if (msg)
			DL_DELETE(ckmsgq->msgs, msg);
		mutex_unlock(ckmsgq->lock);

		if (!msg)
			continue;
		ckmsgq->func(ckp, msg->data);
		free(msg);
	}
	return NULL;
}

ckmsgq_t *create_ckmsgq(ckpool_t *ckp, const char *name, const void *func)
{
	ckmsgq_t *ckmsgq = ckzalloc(sizeof(ckmsgq_t));

	strncpy(ckmsgq->name, name, 15);
	ckmsgq->func = func;
	ckmsgq->ckp = ckp;
	ckmsgq->lock = ckalloc(sizeof(mutex_t));
	ckmsgq->cond = ckalloc(sizeof(pthread_cond_t));
	mutex_init(ckmsgq->lock);
	cond_init(ckmsgq->cond);
	create_pthread(&ckmsgq->pth, ckmsg_queue, ckmsgq);

	return ckmsgq;
}

ckmsgq_t *create_ckmsgqs(ckpool_t *ckp, const char *name, const void *func, const int count)
{
	ckmsgq_t *ckmsgq = ckzalloc(sizeof(ckmsgq_t) * count);
	mutex_t *lock;
	pthread_cond_t *cond;
	int i;

	lock = ckalloc(sizeof(mutex_t));
	cond = ckalloc(sizeof(pthread_cond_t));
	mutex_init(lock);
	cond_init(cond);

	for (i = 0; i < count; i++) {
		snprintf(ckmsgq[i].name, 15, "%.8s%x", name, i);
		ckmsgq[i].func = func;
		ckmsgq[i].ckp = ckp;
		ckmsgq[i].lock = lock;
		ckmsgq[i].cond = cond;
		create_pthread(&ckmsgq[i].pth, ckmsg_queue, &ckmsgq[i]);
	}

	return ckmsgq;
}

/* Generic function for adding messages to a ckmsgq linked list and signal the
 * ckmsgq parsing thread(s) to wake up and process it. */
void _ckmsgq_add(ckmsgq_t *ckmsgq, void *data, const char *file, const char *func, const int line)
{
	ckmsg_t *msg;

	if (unlikely(!ckmsgq)) {
		LOGWARNING("Sending messages to no queue from %s %s:%d", file, func, line);
		/* Discard data if we're unlucky enough to be sending it to
		 * msg queues not set up during start up */
		free(data);
		return;
	}
	while (unlikely(!ckmsgq->active))
		cksleep_ms(10);

	msg = ckalloc(sizeof(ckmsg_t));
	msg->data = data;

	mutex_lock(ckmsgq->lock);
	ckmsgq->messages++;
	DL_APPEND(ckmsgq->msgs, msg);
	pthread_cond_broadcast(ckmsgq->cond);
	mutex_unlock(ckmsgq->lock);
}

/* Return whether there are any messages queued in the ckmsgq linked list. */
bool ckmsgq_empty(ckmsgq_t *ckmsgq)
{
	bool ret = true;

	if (unlikely(!ckmsgq || !ckmsgq->active))
		goto out;

	mutex_lock(ckmsgq->lock);
	if (ckmsgq->msgs)
		ret = (ckmsgq->msgs->next == ckmsgq->msgs->prev);
	mutex_unlock(ckmsgq->lock);
out:
	return ret;
}

/* Create a standalone thread that queues received unix messages for a proc
 * instance and adds them to linked list of received messages with their
 * associated receive socket, then signal the associated rmsg_cond for the
 * process to know we have more queued messages. The unix_msg_t ram must be
 * freed by the code that removes the entry from the list. */
static void *unix_receiver(void *arg)
{
	proc_instance_t *pi = (proc_instance_t *)arg;
	int rsockd = pi->us.sockd, sockd;
	char qname[16];

	sprintf(qname, "%cunixrq", pi->processname[0]);
	rename_proc(qname);
	pthread_detach(pthread_self());

	while (42) {
		unix_msg_t *umsg;
		char *buf;

		sockd = accept(rsockd, NULL, NULL);
		if (unlikely(sockd < 0)) {
			LOGEMERG("Failed to accept on %s socket, exiting", qname);
			break;
		}
		buf = recv_unix_msg(sockd);
		if (unlikely(!buf)) {
			Close(sockd);
			LOGWARNING("Failed to get message on %s socket", qname);
			continue;
		}
		umsg = ckalloc(sizeof(unix_msg_t));
		umsg->sockd = sockd;
		umsg->buf = buf;

		mutex_lock(&pi->rmsg_lock);
		DL_APPEND(pi->unix_msgs, umsg);
		pthread_cond_signal(&pi->rmsg_cond);
		mutex_unlock(&pi->rmsg_lock);
	}

	return NULL;
}

/* Get the next message in the receive queue, or wait up to 5 seconds for
 * the next message, returning NULL if no message is received in that time. */
unix_msg_t *get_unix_msg(proc_instance_t *pi)
{
	unix_msg_t *umsg;

	mutex_lock(&pi->rmsg_lock);
	if (!pi->unix_msgs) {
		tv_t now;
		ts_t abs;

		tv_time(&now);
		tv_to_ts(&abs, &now);
		abs.tv_sec += 5;
		cond_timedwait(&pi->rmsg_cond, &pi->rmsg_lock, &abs);
	}
	umsg = pi->unix_msgs;
	if (umsg)
		DL_DELETE(pi->unix_msgs, umsg);
	mutex_unlock(&pi->rmsg_lock);

	return umsg;
}

static void create_unix_receiver(proc_instance_t *pi)
{
	pthread_t pth;

	mutex_init(&pi->rmsg_lock);
	cond_init(&pi->rmsg_cond);

	create_pthread(&pth, unix_receiver, pi);
}

/* Put a sanity check on kill calls to make sure we are not sending them to
 * pid 0. */
static int kill_pid(const int pid, const int sig)
{
	if (pid < 1)
		return -1;
	return kill(pid, sig);
}

static int pid_wait(const pid_t pid, const int ms)
{
	tv_t start, now;
	int ret;

	tv_time(&start);
	do {
		ret = kill_pid(pid, 0);
		if (ret)
			break;
		tv_time(&now);
	} while (ms_tvdiff(&now, &start) < ms);
	return ret;
}

static int _send_procmsg(proc_instance_t *pi, const char *buf, const char *file, const char *func, const int line)
{
	char *path = pi->us.path;
	int ret = -1;
	int sockd;

	if (unlikely(!path || !strlen(path))) {
		LOGERR("Attempted to send message %s to null path in send_proc from %s %s:%d",
		       buf ? buf : "", file, func, line);
		goto out;
	}
	if (unlikely(!buf || !strlen(buf))) {
		LOGERR("Attempted to send null message to socket %s in send_proc from %s %s:%d",
		       path, file, func, line);
		goto out;
	}
	sockd = open_unix_client(path);
	if (unlikely(sockd < 0)) {
		LOGWARNING("Failed to open socket %s in send_procmsg from %s %s:%d",
			   path, file, func, line);
		goto out;
	}
	if (unlikely(!send_unix_msg(sockd, buf)))
		LOGWARNING("Failed to send %s to socket %s from %s %s:%d", buf,
			   path, file, func, line);
	else
		ret = sockd;
out:
	if (unlikely(ret == -1))
		LOGERR("Failure in send_procmsg from %s %s:%d", file, func, line);
	return ret;
}

#define send_procmsg(PI, BUF) _send_procmsg(&(PI), BUF, __FILE__, __func__, __LINE__)

static void api_message(ckpool_t *ckp, char **buf, int *sockd)
{
	apimsg_t *apimsg = ckalloc(sizeof(apimsg_t));

	apimsg->buf = *buf;
	*buf = NULL;
	apimsg->sockd = *sockd;
	*sockd = -1;
	ckmsgq_add(ckp->ckpapi, apimsg);
}

/* Listen for incoming global requests. Always returns a response if possible */
static void *listener(void *arg)
{
	proc_instance_t *pi = (proc_instance_t *)arg;
	unixsock_t *us = &pi->us;
	ckpool_t *ckp = pi->ckp;
	char *buf = NULL, *msg;
	int sockd;

	rename_proc(pi->sockname);
retry:
	dealloc(buf);
	sockd = accept(us->sockd, NULL, NULL);
	if (sockd < 0) {
		LOGERR("Failed to accept on socket in listener");
		goto out;
	}

	buf = recv_unix_msg(sockd);
	if (!buf) {
		LOGWARNING("Failed to get message in listener");
		send_unix_msg(sockd, "failed");
	} else if (buf[0] == '{') {
		/* Any JSON messages received are for the RPC API to handle */
		api_message(ckp, &buf, &sockd);
	} else if (cmdmatch(buf, "shutdown")) {
		LOGWARNING("Listener received shutdown message, terminating ckpool");
		send_unix_msg(sockd, "exiting");
		goto out;
	} else if (cmdmatch(buf, "ping")) {
		LOGDEBUG("Listener received ping request");
		send_unix_msg(sockd, "pong");
	} else if (cmdmatch(buf, "loglevel")) {
		int loglevel;

		if (sscanf(buf, "loglevel=%d", &loglevel) != 1) {
			LOGWARNING("Failed to parse loglevel message %s", buf);
			send_unix_msg(sockd, "Failed");
		} else if (loglevel < LOG_EMERG || loglevel > LOG_DEBUG) {
			LOGWARNING("Invalid loglevel %d sent", loglevel);
			send_unix_msg(sockd, "Invalid");
		} else {
			ckp->loglevel = loglevel;
			send_unix_msg(sockd, "success");
		}
	} else if (cmdmatch(buf, "getxfd")) {
		int connfd = send_procmsg(ckp->connector, buf);

		if (connfd > 0) {
			int newfd = get_fd(connfd);

			if (newfd > 0) {
				LOGDEBUG("Sending new fd %d", newfd);
				send_fd(newfd, sockd);
				Close(newfd);
			} else
				LOGWARNING("Failed to get_fd");
			Close(connfd);
		} else
			LOGWARNING("Failed to send_procmsg to connector");
	} else if (cmdmatch(buf, "accept")) {
		LOGWARNING("Listener received accept message, accepting clients");
		send_procmsg(ckp->connector, "accept");
		send_unix_msg(sockd, "accepting");
	} else if (cmdmatch(buf, "reject")) {
		LOGWARNING("Listener received reject message, rejecting clients");
		send_procmsg(ckp->connector, "reject");
		send_unix_msg(sockd, "rejecting");
	} else if (cmdmatch(buf, "reconnect")) {
		LOGWARNING("Listener received request to send reconnect to clients");
		send_procmsg(ckp->stratifier, buf);
		send_unix_msg(sockd, "reconnecting");
	} else if (cmdmatch(buf, "restart")) {
		LOGWARNING("Listener received restart message, attempting handover");
		send_unix_msg(sockd, "restarting");
		if (!fork()) {
			if (!ckp->handover) {
				ckp->initial_args[ckp->args++] = strdup("-H");
				ckp->initial_args[ckp->args] = NULL;
			}
			execv(ckp->initial_args[0], (char *const *)ckp->initial_args);
		}
	} else if (cmdmatch(buf, "stratifierstats")) {
		LOGDEBUG("Listener received stratifierstats request");
		msg = send_recv_proc(ckp->stratifier, "stats");
		send_unix_msg(sockd, msg);
		dealloc(msg);
	} else if (cmdmatch(buf, "connectorstats")) {
		LOGDEBUG("Listener received connectorstats request");
		msg = send_recv_proc(ckp->connector, "stats");
		send_unix_msg(sockd, msg);
		dealloc(msg);
	} else if (cmdmatch(buf, "ckdbflush")) {
		LOGWARNING("Received ckdb flush message");
		send_procmsg(ckp->stratifier, buf);
		send_unix_msg(sockd, "flushing");
	} else {
		LOGINFO("Listener received unhandled message: %s", buf);
		send_unix_msg(sockd, "unknown");
	}
	Close(sockd);
	goto retry;
out:
	dealloc(buf);
	close_unix_socket(us->sockd, us->path);
	return NULL;
}

void empty_buffer(connsock_t *cs)
{
	if (cs->buf)
		cs->buf[0] = '\0';
	cs->buflen = cs->bufofs = 0;
}

int set_sendbufsize(ckpool_t *ckp, const int fd, const int len)
{
	socklen_t optlen;
	int opt;

	optlen = sizeof(opt);
	opt = len * 4 / 3;
	setsockopt(fd, SOL_SOCKET, SO_SNDBUF, &opt, optlen);
	getsockopt(fd, SOL_SOCKET, SO_SNDBUF, &opt, &optlen);
	opt /= 2;
	if (opt < len) {
		LOGDEBUG("Failed to set desired sendbufsize of %d unprivileged, only got %d",
			 len, opt);
		optlen = sizeof(opt);
		opt = len * 4 / 3;
		setsockopt(fd, SOL_SOCKET, SO_SNDBUFFORCE, &opt, optlen);
		getsockopt(fd, SOL_SOCKET, SO_SNDBUF, &opt, &optlen);
		opt /= 2;
	}
	if (opt < len) {
		LOGWARNING("Failed to increase sendbufsize to %d, increase wmem_max or start %s privileged",
			   len, ckp->name);
		ckp->wmem_warn = true;
	} else
		LOGDEBUG("Increased sendbufsize to %d of desired %d", opt, len);
	return opt;
}

int set_recvbufsize(ckpool_t *ckp, const int fd, const int len)
{
	socklen_t optlen;
	int opt;

	optlen = sizeof(opt);
	opt = len * 4 / 3;
	setsockopt(fd, SOL_SOCKET, SO_RCVBUF, &opt, optlen);
	getsockopt(fd, SOL_SOCKET, SO_RCVBUF, &opt, &optlen);
	opt /= 2;
	if (opt < len) {
		LOGDEBUG("Failed to set desired rcvbufsiz of %d unprivileged, only got %d",
			 len, opt);
		optlen = sizeof(opt);
		opt = len * 4 / 3;
		setsockopt(fd, SOL_SOCKET, SO_RCVBUFFORCE, &opt, optlen);
		getsockopt(fd, SOL_SOCKET, SO_RCVBUF, &opt, &optlen);
		opt /= 2;
	}
	if (opt < len) {
		LOGWARNING("Failed to increase rcvbufsiz to %d, increase rmem_max or start %s privileged",
			   len, ckp->name);
		ckp->rmem_warn = true;
	} else
		LOGDEBUG("Increased rcvbufsiz to %d of desired %d", opt, len);
	return opt;
}

/* If there is any cs->buflen it implies a full line was received on the last
 * pass through read_socket_line and subsequently processed, leaving
 * unprocessed data beyond cs->bufofs. Otherwise a zero buflen means there is
 * only unprocessed data of bufofs length. */
static void clear_bufline(connsock_t *cs)
{
	if (unlikely(!cs->buf)) {
		socklen_t optlen = sizeof(cs->rcvbufsiz);

		cs->buf = ckzalloc(PAGESIZE);
		cs->bufsize = PAGESIZE;
		getsockopt(cs->fd, SOL_SOCKET, SO_RCVBUF, &cs->rcvbufsiz, &optlen);
		cs->rcvbufsiz /= 2;
		LOGDEBUG("connsock rcvbufsiz detected as %d", cs->rcvbufsiz);
	} else if (cs->buflen) {
		memmove(cs->buf, cs->buf + cs->bufofs, cs->buflen);
		memset(cs->buf + cs->buflen, 0, cs->bufofs);
		cs->bufofs = cs->buflen;
		cs->buflen = 0;
		cs->buf[cs->bufofs] = '\0';
	}
}

static void add_buflen(ckpool_t *ckp, connsock_t *cs, const char *readbuf, const int len)
{
	int backoff = 1;
	int buflen;

	buflen = round_up_page(cs->bufofs + len + 1);
	while (cs->bufsize < buflen) {
		char *newbuf = realloc(cs->buf, buflen);

		if (likely(newbuf)) {
			cs->bufsize = buflen;
			cs->buf = newbuf;
			break;
		}
		if (backoff == 1)
			fprintf(stderr, "Failed to realloc %d in read_socket_line, retrying\n", (int)buflen);
		cksleep_ms(backoff);
		backoff <<= 1;
	}
	/* Increase receive buffer if possible to larger than the largest
	 * message we're likely to buffer */
	if (unlikely(!ckp->rmem_warn && buflen > cs->rcvbufsiz))
		cs->rcvbufsiz = set_recvbufsize(ckp, cs->fd, buflen);

	memcpy(cs->buf + cs->bufofs, readbuf, len);
	cs->bufofs += len;
	cs->buf[cs->bufofs] = '\0';
}

/* Receive as much data is currently available without blocking into a connsock
 * buffer. Returns total length of data read. */
static int recv_available(ckpool_t *ckp, connsock_t *cs)
{
	char readbuf[PAGESIZE];
	int len = 0, ret;

	do {
		ret = recv(cs->fd, readbuf, PAGESIZE - 4, MSG_DONTWAIT);
		if (ret > 0) {
			add_buflen(ckp, cs, readbuf, ret);
			len += ret;
		}
	} while (ret > 0);

	return len;
}

/* Read from a socket into cs->buf till we get an '\n', converting it to '\0'
 * and storing how much extra data we've received, to be moved to the beginning
 * of the buffer for use on the next receive. Returns length of the line if a
 * whole line is received, zero if none/some data is received without an EOL
 * and -1 on error. */
int read_socket_line(connsock_t *cs, float *timeout)
{
	ckpool_t *ckp = cs->ckp;
	bool quiet = ckp->proxy | ckp->remote;
	char *eom = NULL;
	tv_t start, now;
	float diff;
	int ret;

	clear_bufline(cs);
	recv_available(ckp, cs); // Intentionally ignore return value
	eom = memchr(cs->buf, '\n', cs->bufofs);

	tv_time(&start);

	while (!eom) {
		if (unlikely(cs->fd < 0)) {
			ret = -1;
			goto out;
		}

		if (*timeout < 0) {
			if (quiet)
				LOGINFO("Timed out in read_socket_line");
			else
				LOGERR("Timed out in read_socket_line");
			ret = 0;
			goto out;
		}
		ret = wait_read_select(cs->fd, *timeout);
		if (ret < 1) {
			if (quiet)
				LOGINFO("Select %s in read_socket_line", !ret ? "timed out" : "failed");
			else
				LOGERR("Select %s in read_socket_line", !ret ? "timed out" : "failed");
			goto out;
		}
		ret = recv_available(ckp, cs);
		if (ret < 1) {
			/* If we have done wait_read_select there should be
			 * something to read and if we get nothing it means the
			 * socket is closed. */
			if (quiet)
				LOGINFO("Failed to recv in read_socket_line");
			else
				LOGERR("Failed to recv in read_socket_line");
			ret = -1;
			goto out;
		}
		eom = memchr(cs->buf, '\n', cs->bufofs);
		tv_time(&now);
		diff = tvdiff(&now, &start);
		copy_tv(&start, &now);
		*timeout -= diff;
	}
	ret = eom - cs->buf;

	cs->buflen = cs->buf + cs->bufofs - eom - 1;
	if (cs->buflen)
		cs->bufofs = eom - cs->buf + 1;
	else
		cs->bufofs = 0;
	*eom = '\0';
out:
	if (ret < 0) {
		empty_buffer(cs);
		dealloc(cs->buf);
	}
	return ret;
}

/* Send a single message to a process instance when there will be no response,
 * closing the socket immediately. */
void _send_proc(const proc_instance_t *pi, const char *msg, const char *file, const char *func, const int line)
{
	char *path = pi->us.path;
	bool ret = false;
	int sockd;

	if (unlikely(!msg || !strlen(msg))) {
		LOGERR("Attempted to send null message to %s in send_proc", pi->processname);
		return;
	}

	if (unlikely(!path || !strlen(path))) {
		LOGERR("Attempted to send message %s to null path in send_proc", msg ? msg : "");
		goto out;
	}

	sockd = open_unix_client(path);
	if (unlikely(sockd < 0)) {
		LOGWARNING("Failed to open socket %s", path);
		goto out;
	}
	if (unlikely(!send_unix_msg(sockd, msg)))
		LOGWARNING("Failed to send %s to socket %s", msg, path);
	else
		ret = true;
	Close(sockd);
out:
	if (unlikely(!ret))
		LOGERR("Failure in send_proc from %s %s:%d", file, func, line);
}

/* Send a single message to a process instance and retrieve the response, then
 * close the socket. */
char *_send_recv_proc(const proc_instance_t *pi, const char *msg, int writetimeout, int readtimedout,
		      const char *file, const char *func, const int line)
{
	char *path = pi->us.path, *buf = NULL;
	int sockd;

	if (unlikely(!path || !strlen(path))) {
		LOGERR("Attempted to send message %s to null path in send_proc", msg ? msg : "");
		goto out;
	}
	if (unlikely(!msg || !strlen(msg))) {
		LOGERR("Attempted to send null message to socket %s in send_proc", path);
		goto out;
	}
	sockd = open_unix_client(path);
	if (unlikely(sockd < 0)) {
		LOGWARNING("Failed to open socket %s in send_recv_proc", path);
		goto out;
	}
	if (unlikely(!_send_unix_msg(sockd, msg, writetimeout, file, func, line)))
		LOGWARNING("Failed to send %s to socket %s", msg, path);
	else
		buf = _recv_unix_msg(sockd, readtimedout, readtimedout, file, func, line);
	Close(sockd);
out:
	if (unlikely(!buf))
		LOGERR("Failure in send_recv_proc from %s %s:%d", file, func, line);
	return buf;
}

/* As send_recv_proc but only to ckdb */
char *_send_recv_ckdb(const ckpool_t *ckp, const char *msg, const char *file, const char *func, const int line)
{
	const char *path = ckp->ckdb_sockname;
	char *buf = NULL;
	int sockd;

	if (unlikely(!path || !strlen(path))) {
		LOGERR("Attempted to send message %s to null path in send_recv_ckdb", msg ? msg : "");
		goto out;
	}
	if (unlikely(!msg || !strlen(msg))) {
		LOGERR("Attempted to send null message to ckdb in send_recv_ckdb");
		goto out;
	}
	sockd = open_unix_client(path);
	if (unlikely(sockd < 0)) {
		LOGWARNING("Failed to open socket %s in send_recv_ckdb", path);
		goto out;
	}
	if (unlikely(!send_unix_msg(sockd, msg)))
		LOGWARNING("Failed to send %s to ckdb", msg);
	else
		buf = recv_unix_msg(sockd);
	Close(sockd);
out:
	if (unlikely(!buf))
		LOGERR("Failure in send_recv_ckdb from %s %s:%d", file, func, line);
	return buf;
}

/* Send a json msg to ckdb and return the response */
char *_ckdb_msg_call(const ckpool_t *ckp, const char *msg,  const char *file, const char *func,
		     const int line)
{
	char *buf = NULL;

	LOGDEBUG("Sending ckdb: %s", msg);
	buf = _send_recv_ckdb(ckp, msg, file, func, line);
	LOGDEBUG("Received from ckdb: %s", buf);
	return buf;
}

static const char *rpc_method(const char *rpc_req)
{
	const char *ptr = strchr(rpc_req, ':');
	if (ptr)
		return ptr+1;
	return rpc_req;
}

/* All of these calls are made to bitcoind which prefers open/close instead
 * of persistent connections so cs->fd is always invalid. */
json_t *json_rpc_call(connsock_t *cs, const char *rpc_req)
{
	float timeout = RPC_TIMEOUT;
	char *http_req = NULL;
	json_error_t err_val;
	json_t *val = NULL;
	tv_t stt_tv, fin_tv;
	double elapsed;
	int len, ret;

	/* Serialise all calls in case we use cs from multiple threads */
	cksem_wait(&cs->sem);
	cs->fd = connect_socket(cs->url, cs->port);
	if (unlikely(cs->fd < 0)) {
		LOGWARNING("Unable to connect socket to %s:%s in %s", cs->url, cs->port, __func__);
		goto out;
	}
	if (unlikely(!cs->url)) {
		LOGWARNING("No URL in %s", __func__);
		goto out;
	}
	if (unlikely(!cs->port)) {
		LOGWARNING("No port in %s", __func__);
		goto out;
	}
	if (unlikely(!cs->auth)) {
		LOGWARNING("No auth in %s", __func__);
		goto out;
	}
	if (unlikely(!rpc_req)) {
		LOGWARNING("Null rpc_req passed to %s", __func__);
		goto out;
	}
	len = strlen(rpc_req);
	if (unlikely(!len)) {
		LOGWARNING("Zero length rpc_req passed to %s", __func__);
		goto out;
	}
	http_req = ckalloc(len + 256); // Leave room for headers
	sprintf(http_req,
		 "POST / HTTP/1.1\n"
		 "Authorization: Basic %s\n"
		 "Host: %s:%s\n"
		 "Content-type: application/json\n"
		 "Content-Length: %d\n\n%s",
		 cs->auth, cs->url, cs->port, len, rpc_req);

	len = strlen(http_req);
	tv_time(&stt_tv);
	ret = write_socket(cs->fd, http_req, len);
	if (ret != len) {
		tv_time(&fin_tv);
		elapsed = tvdiff(&fin_tv, &stt_tv);
		LOGWARNING("Failed to write to socket in %s (%.10s...) %.3fs",
			   __func__, rpc_method(rpc_req), elapsed);
		goto out_empty;
	}
	ret = read_socket_line(cs, &timeout);
	if (ret < 1) {
		tv_time(&fin_tv);
		elapsed = tvdiff(&fin_tv, &stt_tv);
		LOGWARNING("Failed to read socket line in %s (%.10s...) %.3fs",
			   __func__, rpc_method(rpc_req), elapsed);
		goto out_empty;
	}
	if (strncasecmp(cs->buf, "HTTP/1.1 200 OK", 15)) {
		tv_time(&fin_tv);
		elapsed = tvdiff(&fin_tv, &stt_tv);
		LOGWARNING("HTTP response to (%.10s...) %.3fs not ok: %s",
			   rpc_method(rpc_req), elapsed, cs->buf);
		goto out_empty;
	}
	do {
		ret = read_socket_line(cs, &timeout);
		if (ret < 1) {
			tv_time(&fin_tv);
			elapsed = tvdiff(&fin_tv, &stt_tv);
			LOGWARNING("Failed to read http socket lines in %s (%.10s...) %.3fs",
				   __func__, rpc_method(rpc_req), elapsed);
			goto out_empty;
		}
	} while (strncmp(cs->buf, "{", 1));
	tv_time(&fin_tv);
	elapsed = tvdiff(&fin_tv, &stt_tv);
	if (elapsed > 5.0) {
		LOGWARNING("HTTP socket read+write took %.3fs in %s (%.10s...)",
			   elapsed, __func__, rpc_method(rpc_req));
	}

	val = json_loads(cs->buf, 0, &err_val);
	if (!val) {
		LOGWARNING("JSON decode (%.10s...) failed(%d): %s",
			   rpc_method(rpc_req), err_val.line, err_val.text);
	}
out_empty:
	empty_socket(cs->fd);
	empty_buffer(cs);
out:
	Close(cs->fd);
	free(http_req);
	dealloc(cs->buf);
	cksem_post(&cs->sem);
	return val;
}

static void terminate_oldpid(const ckpool_t *ckp, proc_instance_t *pi, const pid_t oldpid)
{
	if (!ckp->killold) {
		quit(1, "Process %s pid %d still exists, start ckpool with -H to get a handover or -k if you wish to kill it",
				pi->processname, oldpid);
	}
	LOGNOTICE("Terminating old process %s pid %d", pi->processname, oldpid);
	if (kill_pid(oldpid, 15))
		quit(1, "Unable to kill old process %s pid %d", pi->processname, oldpid);
	LOGWARNING("Terminating old process %s pid %d", pi->processname, oldpid);
	if (pid_wait(oldpid, 500))
		return;
	LOGWARNING("Old process %s pid %d failed to respond to terminate request, killing",
			pi->processname, oldpid);
	if (kill_pid(oldpid, 9) || !pid_wait(oldpid, 3000))
		quit(1, "Unable to kill old process %s pid %d", pi->processname, oldpid);
}

/* This is for blocking sends of json messages */
bool send_json_msg(connsock_t *cs, const json_t *json_msg)
{
	int len, sent;
	char *s;

	s = json_dumps(json_msg, JSON_ESCAPE_SLASH | JSON_EOL);
	LOGDEBUG("Sending json msg: %s", s);
	len = strlen(s);
	sent = write_socket(cs->fd, s, len);
	dealloc(s);
	if (sent != len) {
		LOGNOTICE("Failed to send %d bytes sent %d in send_json_msg", len, sent);
		return false;
	}
	return true;
}

/* Decode a string that should have a json message and return just the contents
 * of the result key or NULL. */
static json_t *json_result(json_t *val)
{
	json_t *res_val = NULL, *err_val;

	res_val = json_object_get(val, "result");
	/* (null) is a valid result while no value is an error, so mask out
	 * (null) and only handle lack of result */
	if (json_is_null(res_val))
		res_val = NULL;
	else if (!res_val) {
		char *ss;

		err_val = json_object_get(val, "error");
		if (err_val)
			ss = json_dumps(err_val, 0);
		else
			ss = strdup("(unknown reason)");

		LOGNOTICE("JSON-RPC decode of json_result failed: %s", ss);
		free(ss);
	}
	return res_val;
}

/* Return the error value if one exists */
static json_t *json_errval(json_t *val)
{
	json_t *err_val = json_object_get(val, "error");

	return err_val;
}

/* Parse a string and return the json value it contains, if any, and the
 * result in res_val. Return NULL if no result key is found. */
json_t *json_msg_result(const char *msg, json_t **res_val, json_t **err_val)
{
	json_error_t err;
	json_t *val;

	*res_val = NULL;
	val = json_loads(msg, 0, &err);
	if (!val) {
		LOGWARNING("Json decode failed(%d): %s", err.line, err.text);
		goto out;
	}
	*res_val = json_result(val);
	*err_val = json_errval(val);

out:
	return val;
}

/* Open the file in path, check if there is a pid in there that still exists
 * and if not, write the pid into that file. */
static bool write_pid(ckpool_t *ckp, const char *path, proc_instance_t *pi, const pid_t pid, const pid_t oldpid)
{
	FILE *fp;

	if (ckp->handover && oldpid && !pid_wait(oldpid, 500)) {
		LOGWARNING("Old process pid %d failed to shutdown cleanly, terminating", oldpid);
		terminate_oldpid(ckp, pi, oldpid);
	}

	fp = fopen(path, "we");
	if (!fp) {
		LOGERR("Failed to open file %s", path);
		return false;
	}
	fprintf(fp, "%d", pid);
	fclose(fp);

	return true;
}

static void name_process_sockname(unixsock_t *us, const proc_instance_t *pi)
{
	us->path = strdup(pi->ckp->socket_dir);
	realloc_strcat(&us->path, pi->sockname);
}

static void open_process_sock(ckpool_t *ckp, const proc_instance_t *pi, unixsock_t *us)
{
	LOGDEBUG("Opening %s", us->path);
	us->sockd = open_unix_server(us->path);
	if (unlikely(us->sockd < 0))
		quit(1, "Failed to open %s socket", pi->sockname);
	if (chown(us->path, -1, ckp->gr_gid))
		quit(1, "Failed to set %s to group id %d", us->path, ckp->gr_gid);
}

static void create_process_unixsock(proc_instance_t *pi)
{
	unixsock_t *us = &pi->us;
	ckpool_t *ckp = pi->ckp;

	name_process_sockname(us, pi);
	open_process_sock(ckp, pi, us);
}

static void write_namepid(proc_instance_t *pi)
{
	char s[256];

	pi->pid = getpid();
	sprintf(s, "%s%s.pid", pi->ckp->socket_dir, pi->processname);
	if (!write_pid(pi->ckp, s, pi, pi->pid, pi->oldpid))
		quit(1, "Failed to write %s pid %d", pi->processname, pi->pid);
}

static void rm_namepid(const proc_instance_t *pi)
{
	char s[256];

	sprintf(s, "%s%s.pid", pi->ckp->socket_dir, pi->processname);
	unlink(s);
}

static void launch_logger(ckpool_t *ckp)
{
	ckp->logger = create_ckmsgq(ckp, "logger", &proclog);
}

static void clean_up(ckpool_t *ckp)
{
	rm_namepid(&ckp->main);
	dealloc(ckp->socket_dir);
}

static void cancel_pthread(pthread_t *pth)
{
	if (!pth || !*pth)
		return;
	pthread_cancel(*pth);
	pth = NULL;
}

static void sighandler(const int sig)
{
	ckpool_t *ckp = global_ckp;

	signal(sig, SIG_IGN);
	signal(SIGTERM, SIG_IGN);
	LOGWARNING("Process %s received signal %d, shutting down",
		   ckp->name, sig);

	cancel_pthread(&ckp->pth_listener);
	exit(0);
}

static bool _json_get_string(char **store, const json_t *entry, const char *res)
{
	bool ret = false;
	const char *buf;

	*store = NULL;
	if (!entry || json_is_null(entry)) {
		LOGDEBUG("Json did not find entry %s", res);
		goto out;
	}
	if (!json_is_string(entry)) {
		LOGWARNING("Json entry %s is not a string", res);
		goto out;
	}
	buf = json_string_value(entry);
	LOGDEBUG("Json found entry %s: %s", res, buf);
	*store = strdup(buf);
	ret = true;
out:
	return ret;
}

bool json_get_string(char **store, const json_t *val, const char *res)
{
	return _json_get_string(store, json_object_get(val, res), res);
}

bool json_get_int64(int64_t *store, const json_t *val, const char *res)
{
	json_t *entry = json_object_get(val, res);
	bool ret = false;

	if (!entry) {
		LOGDEBUG("Json did not find entry %s", res);
		goto out;
	}
	if (!json_is_integer(entry)) {
		LOGINFO("Json entry %s is not an integer", res);
		goto out;
	}
	*store = json_integer_value(entry);
	LOGDEBUG("Json found entry %s: %"PRId64, res, *store);
	ret = true;
out:
	return ret;
}

bool json_get_int(int *store, const json_t *val, const char *res)
{
	json_t *entry = json_object_get(val, res);
	bool ret = false;

	if (!entry) {
		LOGDEBUG("Json did not find entry %s", res);
		goto out;
	}
	if (!json_is_integer(entry)) {
		LOGWARNING("Json entry %s is not an integer", res);
		goto out;
	}
	*store = json_integer_value(entry);
	LOGDEBUG("Json found entry %s: %d", res, *store);
	ret = true;
out:
	return ret;
}

bool json_get_double(double *store, const json_t *val, const char *res)
{
	json_t *entry = json_object_get(val, res);
	bool ret = false;

	if (!entry) {
		LOGDEBUG("Json did not find entry %s", res);
		goto out;
	}
	if (!json_is_real(entry)) {
		LOGWARNING("Json entry %s is not a double", res);
		goto out;
	}
	*store = json_real_value(entry);
	LOGDEBUG("Json found entry %s: %f", res, *store);
	ret = true;
out:
	return ret;
}

bool json_get_uint32(uint32_t *store, const json_t *val, const char *res)
{
	json_t *entry = json_object_get(val, res);
	bool ret = false;

	if (!entry) {
		LOGDEBUG("Json did not find entry %s", res);
		goto out;
	}
	if (!json_is_integer(entry)) {
		LOGWARNING("Json entry %s is not an integer", res);
		goto out;
	}
	*store = json_integer_value(entry);
	LOGDEBUG("Json found entry %s: %u", res, *store);
	ret = true;
out:
	return ret;
}

bool json_get_bool(bool *store, const json_t *val, const char *res)
{
	json_t *entry = json_object_get(val, res);
	bool ret = false;

	if (!entry) {
		LOGDEBUG("Json did not find entry %s", res);
		goto out;
	}
	if (!json_is_boolean(entry)) {
		LOGINFO("Json entry %s is not a boolean", res);
		goto out;
	}
	*store = json_is_true(entry);
	LOGDEBUG("Json found entry %s: %s", res, *store ? "true" : "false");
	ret = true;
out:
	return ret;
}

bool json_getdel_int(int *store, json_t *val, const char *res)
{
	bool ret;

	ret = json_get_int(store, val, res);
	if (ret)
		json_object_del(val, res);
	return ret;
}

bool json_getdel_int64(int64_t *store, json_t *val, const char *res)
{
	bool ret;

	ret = json_get_int64(store, val, res);
	if (ret)
		json_object_del(val, res);
	return ret;
}

static void parse_btcds(ckpool_t *ckp, const json_t *arr_val, const int arr_size)
{
	json_t *val;
	int i;

	ckp->btcds = arr_size;
	ckp->btcdurl = ckzalloc(sizeof(char *) * arr_size);
	ckp->btcdauth = ckzalloc(sizeof(char *) * arr_size);
	ckp->btcdpass = ckzalloc(sizeof(char *) * arr_size);
	ckp->btcdnotify = ckzalloc(sizeof(bool *) * arr_size);
	for (i = 0; i < arr_size; i++) {
		val = json_array_get(arr_val, i);
		json_get_string(&ckp->btcdurl[i], val, "url");
		json_get_string(&ckp->btcdauth[i], val, "auth");
		json_get_string(&ckp->btcdpass[i], val, "pass");
		json_get_bool(&ckp->btcdnotify[i], val, "notify");
	}
}

static void parse_proxies(ckpool_t *ckp, const json_t *arr_val, const int arr_size)
{
	json_t *val;
	int i;

	ckp->proxies = arr_size;
	ckp->proxyurl = ckzalloc(sizeof(char *) * arr_size);
	ckp->proxyauth = ckzalloc(sizeof(char *) * arr_size);
	ckp->proxypass = ckzalloc(sizeof(char *) * arr_size);
	for (i = 0; i < arr_size; i++) {
		val = json_array_get(arr_val, i);
		json_get_string(&ckp->proxyurl[i], val, "url");
		json_get_string(&ckp->proxyauth[i], val, "auth");
		json_get_string(&ckp->proxypass[i], val, "pass");
	}
}

static bool parse_serverurls(ckpool_t *ckp, const json_t *arr_val)
{
	bool ret = false;
	int arr_size, i;

	if (!arr_val)
		goto out;
	if (!json_is_array(arr_val)) {
		LOGINFO("Unable to parse serverurl entries as an array");
		goto out;
	}
	arr_size = json_array_size(arr_val);
	if (!arr_size) {
		LOGWARNING("Serverurl array empty");
		goto out;
	}
	ckp->serverurls = arr_size;
	ckp->serverurl = ckalloc(sizeof(char *) * arr_size);
	ckp->nodeserver = ckzalloc(sizeof(bool) * arr_size);
	ckp->trusted = ckzalloc(sizeof(bool) * arr_size);
	for (i = 0; i < arr_size; i++) {
		json_t *val = json_array_get(arr_val, i);

		if (!_json_get_string(&ckp->serverurl[i], val, "serverurl"))
			LOGWARNING("Invalid serverurl entry number %d", i);
	}
	ret = true;
out:
	return ret;
}

static void parse_nodeservers(ckpool_t *ckp, const json_t *arr_val)
{
	int arr_size, i, j, total_urls;

	if (!arr_val)
		return;
	if (!json_is_array(arr_val)) {
		LOGWARNING("Unable to parse nodeservers entries as an array");
		return;
	}
	arr_size = json_array_size(arr_val);
	if (!arr_size) {
		LOGWARNING("Nodeserver array empty");
		return;
	}
	total_urls = ckp->serverurls + arr_size;
	ckp->serverurl = realloc(ckp->serverurl, sizeof(char *) * total_urls);
	ckp->nodeserver = realloc(ckp->nodeserver, sizeof(bool) * total_urls);
	ckp->trusted = realloc(ckp->trusted, sizeof(bool) * total_urls);
	for (i = 0, j = ckp->serverurls; j < total_urls; i++, j++) {
		json_t *val = json_array_get(arr_val, i);

		if (!_json_get_string(&ckp->serverurl[j], val, "nodeserver"))
			LOGWARNING("Invalid nodeserver entry number %d", i);
		ckp->nodeserver[j] = true;
	}
	ckp->serverurls = total_urls;
}

static void parse_trusted(ckpool_t *ckp, const json_t *arr_val)
{
	int arr_size, i, j, total_urls;

	if (!arr_val)
		return;
	if (!json_is_array(arr_val)) {
		LOGWARNING("Unable to parse trusted server entries as an array");
		return;
	}
	arr_size = json_array_size(arr_val);
	if (!arr_size) {
		LOGWARNING("Trusted array empty");
		return;
	}
	total_urls = ckp->serverurls + arr_size;
	ckp->serverurl = realloc(ckp->serverurl, sizeof(char *) * total_urls);
	ckp->nodeserver = realloc(ckp->nodeserver, sizeof(bool) * total_urls);
	ckp->trusted = realloc(ckp->trusted, sizeof(bool) * total_urls);
	for (i = 0, j = ckp->serverurls; j < total_urls; i++, j++) {
		json_t *val = json_array_get(arr_val, i);

		if (!_json_get_string(&ckp->serverurl[j], val, "trusted"))
			LOGWARNING("Invalid trusted server entry number %d", i);
		ckp->trusted[j] = true;
	}
	ckp->serverurls = total_urls;
}


static bool parse_redirecturls(ckpool_t *ckp, const json_t *arr_val)
{
	bool ret = false;
	int arr_size, i;
	char *redirecturl, url[INET6_ADDRSTRLEN], port[8];
	redirecturl = alloca(INET6_ADDRSTRLEN);

	if (!arr_val)
		goto out;
	if (!json_is_array(arr_val)) {
		LOGNOTICE("Unable to parse redirecturl entries as an array");
		goto out;
	}
	arr_size = json_array_size(arr_val);
	if (!arr_size) {
		LOGWARNING("redirecturl array empty");
		goto out;
	}
	ckp->redirecturls = arr_size;
	ckp->redirecturl = ckalloc(sizeof(char *) * arr_size);
	ckp->redirectport = ckalloc(sizeof(char *) * arr_size);
	for (i = 0; i < arr_size; i++) {
		json_t *val = json_array_get(arr_val, i);

		strncpy(redirecturl, json_string_value(val), INET6_ADDRSTRLEN - 1);
		/* See that the url properly resolves */
		if (!url_from_serverurl(redirecturl, url, port))
			quit(1, "Invalid redirecturl entry %d %s", i, redirecturl);
		ckp->redirecturl[i] = strdup(strsep(&redirecturl, ":"));
		ckp->redirectport[i] = strdup(port);
	}
	ret = true;
out:
	return ret;
}


static void parse_config(ckpool_t *ckp)
{
	json_t *json_conf, *arr_val;
	json_error_t err_val;
	int arr_size;
	char *url;

	json_conf = json_load_file(ckp->config, JSON_DISABLE_EOF_CHECK, &err_val);
	if (!json_conf) {
		LOGWARNING("Json decode error for config file %s: (%d): %s", ckp->config,
			   err_val.line, err_val.text);
		return;
	}
	arr_val = json_object_get(json_conf, "btcd");
	if (arr_val && json_is_array(arr_val)) {
		arr_size = json_array_size(arr_val);
		if (arr_size)
			parse_btcds(ckp, arr_val, arr_size);
	}
	json_get_string(&ckp->btcaddress, json_conf, "btcaddress");
	json_get_string(&ckp->btcsig, json_conf, "btcsig");
	if (ckp->btcsig && strlen(ckp->btcsig) > 38) {
		LOGWARNING("Signature %s too long, truncating to 38 bytes", ckp->btcsig);
		ckp->btcsig[38] = '\0';
	}
	json_get_int(&ckp->blockpoll, json_conf, "blockpoll");
	json_get_int(&ckp->nonce1length, json_conf, "nonce1length");
	json_get_int(&ckp->nonce2length, json_conf, "nonce2length");
	json_get_int(&ckp->update_interval, json_conf, "update_interval");
	/* Look for an array first and then a single entry */
	arr_val = json_object_get(json_conf, "serverurl");
	if (!parse_serverurls(ckp, arr_val)) {
		if (json_get_string(&url, json_conf, "serverurl")) {
			ckp->serverurl = ckalloc(sizeof(char *));
			ckp->serverurl[0] = url;
			ckp->serverurls = 1;
		}
	}
	arr_val = json_object_get(json_conf, "nodeserver");
	parse_nodeservers(ckp, arr_val);
	arr_val = json_object_get(json_conf, "trusted");
	parse_trusted(ckp, arr_val);
	json_get_string(&ckp->upstream, json_conf, "upstream");
	json_get_int64(&ckp->mindiff, json_conf, "mindiff");
	json_get_int64(&ckp->startdiff, json_conf, "startdiff");
	json_get_int64(&ckp->maxdiff, json_conf, "maxdiff");
	json_get_string(&ckp->logdir, json_conf, "logdir");
	json_get_int(&ckp->maxclients, json_conf, "maxclients");
	arr_val = json_object_get(json_conf, "proxy");
	if (arr_val && json_is_array(arr_val)) {
		arr_size = json_array_size(arr_val);
		if (arr_size)
			parse_proxies(ckp, arr_val, arr_size);
	}
	arr_val = json_object_get(json_conf, "redirecturl");
	if (arr_val)
		parse_redirecturls(ckp, arr_val);

	json_decref(json_conf);
}

static void manage_old_instance(ckpool_t *ckp, proc_instance_t *pi)
{
	struct stat statbuf;
	char path[256];
	FILE *fp;

	sprintf(path, "%s%s.pid", pi->ckp->socket_dir, pi->processname);
	if (!stat(path, &statbuf)) {
		int oldpid, ret;

		LOGNOTICE("File %s exists", path);
		fp = fopen(path, "re");
		if (!fp)
			quit(1, "Failed to open file %s", path);
		ret = fscanf(fp, "%d", &oldpid);
		fclose(fp);
		if (ret == 1 && !(kill_pid(oldpid, 0))) {
			LOGNOTICE("Old process %s pid %d still exists", pi->processname, oldpid);
			if (ckp->handover) {
				LOGINFO("Saving pid to be handled at handover");
				pi->oldpid = oldpid;
				return;
			}
			terminate_oldpid(ckp, pi, oldpid);
		}
	}
}

static void prepare_child(ckpool_t *ckp, proc_instance_t *pi, void *process, char *name)
{
	pi->ckp = ckp;
	pi->processname = name;
	pi->sockname = pi->processname;
	create_process_unixsock(pi);
	create_pthread(&pi->pth_process, process, pi);
	create_unix_receiver(pi);
}

#ifdef USE_CKDB
static struct option long_options[] = {
	{"standalone",	no_argument,		0,	'A'},
	{"btcsolo",	no_argument,		0,	'B'},
	{"config",	required_argument,	0,	'c'},
	{"daemonise",	no_argument,		0,	'D'},
	{"ckdb-name",	required_argument,	0,	'd'},
	{"group",	required_argument,	0,	'g'},
	{"handover",	no_argument,		0,	'H'},
	{"help",	no_argument,		0,	'h'},
	{"killold",	no_argument,		0,	'k'},
	{"log-shares",	no_argument,		0,	'L'},
	{"loglevel",	required_argument,	0,	'l'},
	{"name",	required_argument,	0,	'n'},
	{"node",	no_argument,		0,	'N'},
	{"passthrough",	no_argument,		0,	'P'},
	{"proxy",	no_argument,		0,	'p'},
	{"quiet",	no_argument,		0,	'q'},
	{"redirector",	no_argument,		0,	'R'},
	{"ckdb-sockdir",required_argument,	0,	'S'},
	{"sockdir",	required_argument,	0,	's'},
	{"trusted",	no_argument,		0,	't'},
	{"userproxy",	no_argument,		0,	'u'},
	{0, 0, 0, 0}
};
#else
static struct option long_options[] = {
	{"btcsolo",	no_argument,		0,	'B'},
	{"config",	required_argument,	0,	'c'},
	{"daemonise",	no_argument,		0,	'D'},
	{"group",	required_argument,	0,	'g'},
	{"handover",	no_argument,		0,	'H'},
	{"help",	no_argument,		0,	'h'},
	{"killold",	no_argument,		0,	'k'},
	{"log-shares",	no_argument,		0,	'L'},
	{"loglevel",	required_argument,	0,	'l'},
	{"name",	required_argument,	0,	'n'},
	{"node",	no_argument,		0,	'N'},
	{"passthrough",	no_argument,		0,	'P'},
	{"proxy",	no_argument,		0,	'p'},
	{"quiet",	no_argument,		0,	'q'},
	{"redirector",	no_argument,		0,	'R'},
	{"sockdir",	required_argument,	0,	's'},
	{"trusted",	no_argument,		0,	't'},
	{"userproxy",	no_argument,		0,	'u'},
	{0, 0, 0, 0}
};
#endif

static bool send_recv_path(const char *path, const char *msg)
{
	int sockd = open_unix_client(path);
	bool ret = false;
	char *response;

	send_unix_msg(sockd, msg);
	response = recv_unix_msg(sockd);
	if (response) {
		ret = true;
		LOGWARNING("Received: %s in response to %s request", response, msg);
		dealloc(response);
	} else
		LOGWARNING("Received no response to %s request", msg);
	Close(sockd);
	return ret;
}

int main(int argc, char **argv)
{
	struct sigaction handler;
	int c, ret, i = 0, j;
	char buf[512] = {};
	ckpool_t ckp;

	/* Make significant floating point errors fatal to avoid subtle bugs being missed */
	feenableexcept(FE_DIVBYZERO | FE_INVALID);
	json_set_alloc_funcs(json_ckalloc, free);

	global_ckp = &ckp;
	memset(&ckp, 0, sizeof(ckp));
	ckp.starttime = time(NULL);
	ckp.startpid = getpid();
	ckp.loglevel = LOG_NOTICE;
	ckp.initial_args = ckalloc(sizeof(char *) * (argc + 2)); /* Leave room for extra -H */
	for (ckp.args = 0; ckp.args < argc; ckp.args++)
		ckp.initial_args[ckp.args] = strdup(argv[ckp.args]);
	ckp.initial_args[ckp.args] = NULL;

<<<<<<< HEAD
	while ((c = getopt_long(argc, argv, "ABc:Dd:g:HhkLl:Nn:PpRS:s:tu", long_options, &i)) != -1) {
=======
	while ((c = getopt_long(argc, argv, "Ac:Dd:g:HhkLl:Nn:PpqRS:s:tu", long_options, &i)) != -1) {
>>>>>>> fed222c6
		switch (c) {
			case 'A':
				ckp.standalone = true;
				break;
			case 'B':
				if (ckp.proxy)
					quit(1, "Cannot set both proxy and btcsolo mode");
				ckp.btcsolo = true;
				ckp.standalone = true;
				break;
			case 'c':
				ckp.config = optarg;
				break;
			case 'D':
				ckp.daemon = true;
				break;
			case 'd':
				ckp.ckdb_name = optarg;
				break;
			case 'g':
				ckp.grpnam = optarg;
				break;
			case 'H':
				ckp.handover = true;
				ckp.killold = true;
				break;
			case 'h':
				for (j = 0; long_options[j].val; j++) {
					struct option *jopt = &long_options[j];

					if (jopt->has_arg) {
						char *upper = alloca(strlen(jopt->name) + 1);
						int offset = 0;

						do {
							upper[offset] = toupper(jopt->name[offset]);
						} while (upper[offset++] != '\0');
						printf("-%c %s | --%s %s\n", jopt->val,
						       upper, jopt->name, upper);
					} else
						printf("-%c | --%s\n", jopt->val, jopt->name);
				}
				exit(0);
			case 'k':
				ckp.killold = true;
				break;
			case 'L':
				ckp.logshares = true;
				break;
			case 'l':
				ckp.loglevel = atoi(optarg);
				if (ckp.loglevel < LOG_EMERG || ckp.loglevel > LOG_DEBUG) {
					quit(1, "Invalid loglevel (range %d - %d): %d",
					     LOG_EMERG, LOG_DEBUG, ckp.loglevel);
				}
				break;
			case 'N':
				if (ckp.proxy || ckp.redirector || ckp.userproxy || ckp.passthrough)
					quit(1, "Cannot set another proxy type or redirector and node mode");
				ckp.standalone = ckp.proxy = ckp.passthrough = ckp.node = true;
				break;
			case 'n':
				ckp.name = optarg;
				break;
			case 'P':
				if (ckp.proxy || ckp.redirector || ckp.userproxy || ckp.node)
					quit(1, "Cannot set another proxy type or redirector and passthrough mode");
				ckp.standalone = ckp.proxy = ckp.passthrough = true;
				break;
			case 'p':
				if (ckp.passthrough || ckp.redirector || ckp.userproxy || ckp.node)
					quit(1, "Cannot set another proxy type or redirector and proxy mode");
				ckp.proxy = true;
				break;
			case 'q':
				ckp.quiet = true;
				break;
			case 'R':
				if (ckp.proxy || ckp.passthrough || ckp.userproxy || ckp.node)
					quit(1, "Cannot set a proxy type or passthrough and redirector modes");
				ckp.standalone = ckp.proxy = ckp.passthrough = ckp.redirector = true;
				break;
			case 'S':
				ckp.ckdb_sockdir = strdup(optarg);
				break;
			case 's':
				ckp.socket_dir = strdup(optarg);
				break;
			case 't':
				if (ckp.proxy)
					quit(1, "Cannot set a proxy type and trusted remote mode");
				ckp.remote = true;
				break;
			case 'u':
				if (ckp.proxy || ckp.redirector || ckp.passthrough || ckp.node)
					quit(1, "Cannot set both userproxy and another proxy type or redirector");
				ckp.userproxy = ckp.proxy = true;
				break;
		}
	}

	if (!ckp.name) {
		if (ckp.node)
			ckp.name = "cknode";
		else if (ckp.redirector)
			ckp.name = "ckredirector";
		else if (ckp.passthrough)
			ckp.name = "ckpassthrough";
		else if (ckp.proxy)
			ckp.name = "ckproxy";
		else
			ckp.name = "ckpool";
	}
	snprintf(buf, 15, "%s", ckp.name);
	prctl(PR_SET_NAME, buf, 0, 0, 0);
	memset(buf, 0, 15);

	if (ckp.grpnam) {
		struct group *group = getgrnam(ckp.grpnam);

		if (!group)
			quit(1, "Failed to find group %s", ckp.grpnam);
		ckp.gr_gid = group->gr_gid;
	} else
		ckp.gr_gid = getegid();

	if (!ckp.config) {
		ckp.config = strdup(ckp.name);
		realloc_strcat(&ckp.config, ".conf");
	}
	if (!ckp.socket_dir) {
		ckp.socket_dir = strdup("/tmp/");
		realloc_strcat(&ckp.socket_dir, ckp.name);
	}
	trail_slash(&ckp.socket_dir);

	if (!CKP_STANDALONE(&ckp)) {
		if (!ckp.ckdb_name)
			ckp.ckdb_name = "ckdb";
		if (!ckp.ckdb_sockdir) {
			ckp.ckdb_sockdir = strdup("/opt/");
			realloc_strcat(&ckp.ckdb_sockdir, ckp.ckdb_name);
		}
		trail_slash(&ckp.ckdb_sockdir);

		ret = mkdir(ckp.ckdb_sockdir, 0750);
		if (ret && errno != EEXIST)
			quit(1, "Failed to make directory %s", ckp.ckdb_sockdir);

		ckp.ckdb_sockname = ckp.ckdb_sockdir;
		realloc_strcat(&ckp.ckdb_sockname, "listener");
	}

	/* Ignore sigpipe */
	signal(SIGPIPE, SIG_IGN);

	ret = mkdir(ckp.socket_dir, 0750);
	if (ret && errno != EEXIST)
		quit(1, "Failed to make directory %s", ckp.socket_dir);

	parse_config(&ckp);
	/* Set defaults if not found in config file */
	if (!ckp.btcds) {
		ckp.btcds = 1;
		ckp.btcdurl = ckzalloc(sizeof(char *));
		ckp.btcdauth = ckzalloc(sizeof(char *));
		ckp.btcdpass = ckzalloc(sizeof(char *));
		ckp.btcdnotify = ckzalloc(sizeof(bool));
	}
	for (i = 0; i < ckp.btcds; i++) {
		if (!ckp.btcdurl[i])
			ckp.btcdurl[i] = strdup("localhost:8332");
		if (!ckp.btcdauth[i])
			ckp.btcdauth[i] = strdup("user");
		if (!ckp.btcdpass[i])
			ckp.btcdpass[i] = strdup("pass");
	}

	ckp.donaddress = "1PKN98VN2z5gwSGZvGKS2bj8aADZBkyhkZ";
	if (!ckp.btcaddress)
		ckp.btcaddress = ckp.donaddress;
	if (!ckp.blockpoll)
		ckp.blockpoll = 100;
	if (!ckp.nonce1length)
		ckp.nonce1length = 4;
	else if (ckp.nonce1length < 2 || ckp.nonce1length > 8)
		quit(0, "Invalid nonce1length %d specified, must be 2~8", ckp.nonce1length);
	if (!ckp.nonce2length) {
		/* nonce2length is zero by default in proxy mode */
		if (!ckp.proxy)
			ckp.nonce2length = 8;
	} else if (ckp.nonce2length < 2 || ckp.nonce2length > 8)
		quit(0, "Invalid nonce2length %d specified, must be 2~8", ckp.nonce2length);
	if (!ckp.update_interval)
		ckp.update_interval = 30;
	if (!ckp.mindiff)
		ckp.mindiff = 1;
	if (!ckp.startdiff)
		ckp.startdiff = 42;
	if (!ckp.logdir)
		ckp.logdir = strdup("logs");
	if (!ckp.serverurls)
		ckp.serverurl = ckzalloc(sizeof(char *));
	if (ckp.proxy && !ckp.proxies)
		quit(0, "No proxy entries found in config file %s", ckp.config);
	if (ckp.redirector && !ckp.redirecturls)
		quit(0, "No redirect entries found in config file %s", ckp.config);

	/* Create the log directory */
	trail_slash(&ckp.logdir);
	ret = mkdir(ckp.logdir, 0750);
	if (ret && errno != EEXIST)
		quit(1, "Failed to make log directory %s", ckp.logdir);

	/* Create the workers logdir */
	sprintf(buf, "%s/workers", ckp.logdir);
	ret = mkdir(buf, 0750);
	if (ret && errno != EEXIST)
		quit(1, "Failed to make workers log directory %s", buf);

	/* Create the user logdir */
	sprintf(buf, "%s/users", ckp.logdir);
	ret = mkdir(buf, 0750);
	if (ret && errno != EEXIST)
		quit(1, "Failed to make user log directory %s", buf);

	/* Create the pool logdir */
	sprintf(buf, "%s/pool", ckp.logdir);
	ret = mkdir(buf, 0750);
	if (ret && errno != EEXIST)
		quit(1, "Failed to make pool log directory %s", buf);

	/* Create the logfile */
	ASPRINTF(&ckp.logfilename, "%s%s.log", ckp.logdir, ckp.name);
	if (!open_logfile(&ckp))
		quit(1, "Failed to make open log file %s", buf);
	launch_logger(&ckp);

	ckp.main.ckp = &ckp;
	ckp.main.processname = strdup("main");
	ckp.main.sockname = strdup("listener");
	name_process_sockname(&ckp.main.us, &ckp.main);
	ckp.oldconnfd = ckzalloc(sizeof(int *) * ckp.serverurls);
	manage_old_instance(&ckp, &ckp.main);
	if (ckp.handover) {
		const char *path = ckp.main.us.path;

		if (send_recv_path(path, "ping")) {
			for (i = 0; i < ckp.serverurls; i++) {
				char oldurl[INET6_ADDRSTRLEN], oldport[8];
				char getfd[16];
				int sockd;

				snprintf(getfd, 15, "getxfd%d", i);
				sockd = open_unix_client(path);
				if (sockd < 1)
					break;
				if (!send_unix_msg(sockd, getfd))
					break;
				ckp.oldconnfd[i] = get_fd(sockd);
				Close(sockd);
				sockd = ckp.oldconnfd[i];
				if (!sockd)
					break;
				if (url_from_socket(sockd, oldurl, oldport)) {
					LOGWARNING("Inherited old server socket %d url %s:%s !",
						   i, oldurl, oldport);
				} else {
					LOGWARNING("Inherited old server socket %d with new file descriptor %d!",
						   i, ckp.oldconnfd[i]);
				}
			}
			send_recv_path(path, "reject");
			send_recv_path(path, "reconnect");
			send_recv_path(path, "shutdown");
		}
	}

	if (ckp.daemon) {
		int fd;

		if (fork())
			exit(0);
		setsid();
		fd = open("/dev/null",O_RDWR, 0);
		if (fd != -1) {
			dup2(fd, STDIN_FILENO);
			dup2(fd, STDOUT_FILENO);
			dup2(fd, STDERR_FILENO);
		}
	}

	write_namepid(&ckp.main);
	open_process_sock(&ckp, &ckp.main, &ckp.main.us);

	ret = sysconf(_SC_OPEN_MAX);
	if (ckp.maxclients > ret * 9 / 10) {
		LOGWARNING("Cannot set maxclients to %d due to max open file limit of %d, reducing to %d",
			   ckp.maxclients, ret, ret * 9 / 10);
		ckp.maxclients = ret * 9 / 10;
	} else if (!ckp.maxclients) {
		LOGNOTICE("Setting maxclients to %d due to max open file limit of %d",
			  ret * 9 / 10, ret);
		ckp.maxclients = ret * 9 / 10;
	}

	// ckp.ckpapi = create_ckmsgq(&ckp, "api", &ckpool_api);
	create_pthread(&ckp.pth_listener, listener, &ckp.main);

	handler.sa_handler = &sighandler;
	handler.sa_flags = 0;
	sigemptyset(&handler.sa_mask);
	sigaction(SIGTERM, &handler, NULL);
	sigaction(SIGINT, &handler, NULL);

	/* Launch separate processes from here */
	prepare_child(&ckp, &ckp.generator, generator, "generator");
	prepare_child(&ckp, &ckp.stratifier, stratifier, "stratifier");
	prepare_child(&ckp, &ckp.connector, connector, "connector");

	/* Shutdown from here if the listener is sent a shutdown message */
	if (ckp.pth_listener)
		join_pthread(ckp.pth_listener);

	clean_up(&ckp);

	return 0;
}<|MERGE_RESOLUTION|>--- conflicted
+++ resolved
@@ -1614,11 +1614,7 @@
 		ckp.initial_args[ckp.args] = strdup(argv[ckp.args]);
 	ckp.initial_args[ckp.args] = NULL;
 
-<<<<<<< HEAD
-	while ((c = getopt_long(argc, argv, "ABc:Dd:g:HhkLl:Nn:PpRS:s:tu", long_options, &i)) != -1) {
-=======
-	while ((c = getopt_long(argc, argv, "Ac:Dd:g:HhkLl:Nn:PpqRS:s:tu", long_options, &i)) != -1) {
->>>>>>> fed222c6
+	while ((c = getopt_long(argc, argv, "ABc:Dd:g:HhkLl:Nn:PpqRS:s:tu", long_options, &i)) != -1) {
 		switch (c) {
 			case 'A':
 				ckp.standalone = true;
