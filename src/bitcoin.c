/*
 * Copyright 2014-2017 Con Kolivas
 *
 * This program is free software; you can redistribute it and/or modify it
 * under the terms of the GNU General Public License as published by the Free
 * Software Foundation; either version 3 of the License, or (at your option)
 * any later version.  See COPYING for more details.
 */

#include "config.h"

#include <string.h>

#include "ckpool.h"
#include "libckpool.h"
#include "bitcoin.h"

static const char *b58chars = "123456789ABCDEFGHJKLMNPQRSTUVWXYZabcdefghijkmnopqrstuvwxyz";
static char* understood_rules[] = {"segwit"};

static bool check_required_rule(const char* rule)
{
	unsigned int i;

	for (i = 0; i < sizeof(understood_rules) / sizeof(understood_rules[0]); i++) {
		if (safecmp(understood_rules[i], rule) == 0)
			return true;
	}
	return false;
}

/* Take a bitcoin address and do some sanity checks on it, then send it to
 * bitcoind to see if it's a valid address */
bool validate_address(connsock_t *cs, const char *address)
{
	json_t *val, *res_val, *valid_val;
	char rpc_req[128];
	bool ret = false;
	int len, i, j;

	if (unlikely(!address)) {
		LOGWARNING("Null address passed to validate_address");
		return ret;
	}
	len = strlen(address);
	if (len < 27 || len > 36) {
		LOGWARNING("Invalid address length %d passed to validate_address", len);
		return ret;
	}
	for (i = 0; i < len; i++) {
		char c = address[i];
		bool found = false;

		for (j = 0; j < 58; j++) {
			if (c == b58chars[j]) {
				found = true;
				break;
			}
		}
		if (!found) {
			LOGNOTICE("Invalid char %.1s passed to validate_address", &c);
			return ret;
		}
	}

	snprintf(rpc_req, 128, "{\"method\": \"validateaddress\", \"params\": [\"%s\"]}\n", address);
	val = json_rpc_call(cs, rpc_req);
	if (!val) {
		LOGERR("%s:%s Failed to get valid json response to validate_address", cs->url, cs->port);
		return ret;
	}
	res_val = json_object_get(val, "result");
	if (!res_val) {
		LOGERR("Failed to get result json response to validate_address");
		goto out;
	}
	valid_val = json_object_get(res_val, "isvalid");
	if (!valid_val) {
		LOGERR("Failed to get isvalid json response to validate_address");
		goto out;
	}
	if (!json_is_true(valid_val))
		LOGDEBUG("Bitcoin address %s is NOT valid", address);
	else {
		LOGDEBUG("Bitcoin address %s IS valid", address);
		ret = true;
	}
out:
	if (val)
		json_decref(val);
	return ret;
}

static const char *gbt_req = "{\"method\": \"getblocktemplate\", \"params\": [{\"capabilities\": [\"coinbasetxn\", \"workid\", \"coinbase/append\"], \"rules\" : [\"segwit\"]}]}\n";

/* Request getblocktemplate from bitcoind already connected with a connsock_t
 * and then summarise the information to the most efficient set of data
 * required to assemble a mining template, storing it in a gbtbase_t structure */
bool gen_gbtbase(connsock_t *cs, gbtbase_t *gbt)
{
	json_t *txn_array, *rules_array, *coinbase_aux, *res_val, *val;
	const char *previousblockhash;
	const char *witnessdata_check;
	char hash_swap[32], tmp[32];
	uint64_t coinbasevalue;
	const char *target;
	const char *flags;
	const char *bits;
	const char *rule;
	int version;
	int curtime;
	int height;
	int i;
	bool ret = false;

	val = json_rpc_call(cs, gbt_req);
	if (!val) {
		LOGWARNING("%s:%s Failed to get valid json response to getblocktemplate", cs->url, cs->port);
		return ret;
	}
	res_val = json_object_get(val, "result");
	if (!res_val) {
		LOGWARNING("Failed to get result in json response to getblocktemplate");
		goto out;
	}

	rules_array = json_object_get(res_val, "rules");
	if (rules_array) {
		int rule_count =  json_array_size(rules_array);

		for (i = 0; i < rule_count; i++) {
			rule = json_string_value(json_array_get(rules_array, i));
			if (rule && *rule++ == '!' && !check_required_rule(rule)) {
				LOGERR("Required rule not understood: %s", rule);
				goto out;
			}
		}
	}

	previousblockhash = json_string_value(json_object_get(res_val, "previousblockhash"));
	target = json_string_value(json_object_get(res_val, "target"));
	txn_array = json_object_get(res_val, "transactions");
	version = json_integer_value(json_object_get(res_val, "version"));
	curtime = json_integer_value(json_object_get(res_val, "curtime"));
	bits = json_string_value(json_object_get(res_val, "bits"));
	height = json_integer_value(json_object_get(res_val, "height"));
	coinbasevalue = json_integer_value(json_object_get(res_val, "coinbasevalue"));
	witnessdata_check = json_string_value(json_object_get(res_val, "default_witness_commitment"));
	coinbase_aux = json_object_get(res_val, "coinbaseaux");
	flags = json_string_value(json_object_get(coinbase_aux, "flags"));

	if (unlikely(!previousblockhash || !target || !version || !curtime || !bits || !coinbase_aux || !flags)) {
		LOGERR("JSON failed to decode GBT %s %s %d %d %s %s", previousblockhash, target, version, curtime, bits, flags);
		goto out;
	}

	gbt->json = json_object();

	hex2bin(hash_swap, previousblockhash, 32);
	swap_256(tmp, hash_swap);
	__bin2hex(gbt->prevhash, tmp, 32);
	json_object_set_new_nocheck(gbt->json, "prevhash", json_string_nocheck(gbt->prevhash));

	strncpy(gbt->target, target, 65);
	json_object_set_new_nocheck(gbt->json, "target", json_string_nocheck(gbt->target));

	hex2bin(hash_swap, target, 32);
	bswap_256(tmp, hash_swap);
	gbt->diff = diff_from_target((uchar *)tmp);
	json_object_set_new_nocheck(gbt->json, "diff", json_real(gbt->diff));

	gbt->version = version;
	json_object_set_new_nocheck(gbt->json, "version", json_integer(version));

	gbt->curtime = curtime;
	json_object_set_new_nocheck(gbt->json, "curtime", json_integer(curtime));

	snprintf(gbt->ntime, 9, "%08x", curtime);
	json_object_set_new_nocheck(gbt->json, "ntime", json_string_nocheck(gbt->ntime));

	snprintf(gbt->bbversion, 9, "%08x", version);
	json_object_set_new_nocheck(gbt->json, "bbversion", json_string_nocheck(gbt->bbversion));

	snprintf(gbt->nbit, 9, "%s", bits);
	json_object_set_new_nocheck(gbt->json, "nbit", json_string_nocheck(gbt->nbit));

	gbt->coinbasevalue = coinbasevalue;
	json_object_set_new_nocheck(gbt->json, "coinbasevalue", json_integer(coinbasevalue));

	gbt->height = height;
	json_object_set_new_nocheck(gbt->json, "height", json_integer(height));

	gbt->flags = strdup(flags);
	json_object_set_new_nocheck(gbt->json, "flags", json_string_nocheck(gbt->flags));

	json_object_set_new_nocheck(gbt->json, "transactions", json_deep_copy(txn_array));

	json_object_set_new_nocheck(gbt->json, "rules", json_deep_copy(rules_array));

	// Bitcoind includes the default commitment, though it's not part of the
	// BIP145 spec. As long as transactions aren't being filtered, it's useful
	// To check against this during segwit's deployment.
	json_object_set_new_nocheck(gbt->json, "default_witness_commitment", json_string_nocheck(witnessdata_check ? witnessdata_check : ""));

	ret = true;

out:
	json_decref(val);
	return ret;
}

void clear_gbtbase(gbtbase_t *gbt)
{
	dealloc(gbt->flags);
	dealloc(gbt->txn_data);
	dealloc(gbt->txn_hashes);
	json_decref(gbt->json);
	gbt->json = NULL;
	memset(gbt, 0, sizeof(gbtbase_t));
}

static const char *blockcount_req = "{\"method\": \"getblockcount\"}\n";

/* Request getblockcount from bitcoind, returning the count or -1 if the call
 * fails. */
int get_blockcount(connsock_t *cs)
{
	json_t *val, *res_val;
	int ret = -1;

	val = json_rpc_call(cs, blockcount_req);
	if (!val) {
		LOGWARNING("%s:%s Failed to get valid json response to getblockcount", cs->url, cs->port);
		return ret;
	}
	res_val = json_object_get(val, "result");
	if (!res_val) {
		LOGWARNING("Failed to get result in json response to getblockcount");
		goto out;
	}
	ret = json_integer_value(res_val);
out:
	json_decref(val);
	return ret;
}

/* Request getblockhash from bitcoind for height, writing the value into *hash
 * which should be at least 65 bytes long since the hash is 64 chars. */
bool get_blockhash(connsock_t *cs, int height, char *hash)
{
	json_t *val, *res_val;
	const char *res_ret;
	char rpc_req[128];
	bool ret = false;

	sprintf(rpc_req, "{\"method\": \"getblockhash\", \"params\": [%d]}\n", height);
	val = json_rpc_call(cs, rpc_req);
	if (!val) {
		LOGWARNING("%s:%s Failed to get valid json response to getblockhash", cs->url, cs->port);
		return ret;
	}
	res_val = json_object_get(val, "result");
	if (!res_val) {
		LOGWARNING("Failed to get result in json response to getblockhash");
		goto out;
	}
	res_ret = json_string_value(res_val);
	if (!res_ret || !strlen(res_ret)) {
		LOGWARNING("Got null string in result to getblockhash");
		goto out;
	}
	strncpy(hash, res_ret, 65);
	ret = true;
out:
	json_decref(val);
	return ret;
}

static const char *bestblockhash_req = "{\"method\": \"getbestblockhash\"}\n";

/* Request getbestblockhash from bitcoind. bitcoind 0.9+ only */
bool get_bestblockhash(connsock_t *cs, char *hash)
{
	json_t *val, *res_val;
	const char *res_ret;
	bool ret = false;

	val = json_rpc_call(cs, bestblockhash_req);
	if (!val) {
		LOGWARNING("%s:%s Failed to get valid json response to getbestblockhash", cs->url, cs->port);
		return ret;
	}
	res_val = json_object_get(val, "result");
	if (!res_val) {
		LOGWARNING("Failed to get result in json response to getbestblockhash");
		goto out;
	}
	res_ret = json_string_value(res_val);
	if (!res_ret || !strlen(res_ret)) {
		LOGWARNING("Got null string in result to getbestblockhash");
		goto out;
	}
	strncpy(hash, res_ret, 65);
	ret = true;
out:
	json_decref(val);
	return ret;
}

bool submit_block(connsock_t *cs, char *params)
{
	json_t *val, *res_val;
	int len, retries = 0;
	const char *res_ret;
	bool ret = false;
	char *rpc_req;

	len = strlen(params) + 64;
retry:
	rpc_req = ckalloc(len);
	sprintf(rpc_req, "{\"method\": \"submitblock\", \"params\": [\"%s\"]}\n", params);
	val = json_rpc_call(cs, rpc_req);
	dealloc(rpc_req);
	if (!val) {
		LOGWARNING("%s:%s Failed to get valid json response to submitblock", cs->url, cs->port);
		if (++retries < 5)
			goto retry;
		return ret;
	}
	res_val = json_object_get(val, "result");
	if (!res_val) {
		LOGWARNING("Failed to get result in json response to submitblock");
		if (++retries < 5) {
			json_decref(val);
			goto retry;
		}
		goto out;
	}
	if (!json_is_null(res_val)) {
		res_ret = json_string_value(res_val);
		if (res_ret && strlen(res_ret)) {
			LOGWARNING("SUBMIT BLOCK RETURNED: %s", res_ret);
			/* Consider duplicate response as an accepted block */
			if (safecmp(res_ret, "duplicate"))
				goto out;
		} else {
			LOGWARNING("SUBMIT BLOCK GOT NO RESPONSE!");
			goto out;
		}
	}
	LOGWARNING("BLOCK ACCEPTED!");
	ret = true;
out:
	json_decref(val);
	return ret;
}

void submit_txn(connsock_t *cs, const char *params)
{
	char *rpc_req;
	int len;

	if (unlikely(!cs->alive)) {
		LOGDEBUG("Failed to submit_txn due to connsock dead");
		return;
	}

	len = strlen(params) + 64;
	rpc_req = ckalloc(len);
	sprintf(rpc_req, "{\"method\": \"sendrawtransaction\", \"params\": [\"%s\"]}\n", params);
	json_rpc_msg(cs, rpc_req);
	dealloc(rpc_req);
}

char *get_txn(connsock_t *cs, const char *hash)
{
	char *rpc_req, *ret = NULL;
	json_t *val, *res_val;

	if (unlikely(!cs->alive)) {
		LOGDEBUG("Failed to get_txn due to connsock dead");
		goto out;
	}

	ASPRINTF(&rpc_req, "{\"method\": \"getrawtransaction\", \"params\": [\"%s\"]}\n", hash);
<<<<<<< HEAD
	val = json_rpc_call(cs, rpc_req);
=======
	val = json_rpc_response(cs, rpc_req);
>>>>>>> 750abcdd
	dealloc(rpc_req);
	if (unlikely(!val)) {
		LOGWARNING("%s:%s Failed to get valid json response to get_txn", cs->url, cs->port);
		goto out;
	}
	res_val = json_object_get(val, "result");
	if (unlikely(!res_val)) {
		LOGWARNING("Failed to get result in json response to getrawtransaction");
		goto out;
	}
	if (!json_is_null(res_val) && json_is_string(res_val)) {
		ret = strdup(json_string_value(res_val));
		LOGDEBUG("get_txn for hash %s got data %s", hash, ret);
	} else
		LOGDEBUG("get_txn did not retrieve data for hash %s", hash);
out:
	return ret;
}<|MERGE_RESOLUTION|>--- conflicted
+++ resolved
@@ -383,11 +383,7 @@
 	}
 
 	ASPRINTF(&rpc_req, "{\"method\": \"getrawtransaction\", \"params\": [\"%s\"]}\n", hash);
-<<<<<<< HEAD
-	val = json_rpc_call(cs, rpc_req);
-=======
 	val = json_rpc_response(cs, rpc_req);
->>>>>>> 750abcdd
 	dealloc(rpc_req);
 	if (unlikely(!val)) {
 		LOGWARNING("%s:%s Failed to get valid json response to get_txn", cs->url, cs->port);
