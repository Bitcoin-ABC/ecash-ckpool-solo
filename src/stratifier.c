/*
 * Copyright 2014-2017 Con Kolivas
 *
 * This program is free software; you can redistribute it and/or modify it
 * under the terms of the GNU General Public License as published by the Free
 * Software Foundation; either version 3 of the License, or (at your option)
 * any later version.  See COPYING for more details.
 */

#include "config.h"

#include <arpa/inet.h>
#include <sys/socket.h>
#include <sys/stat.h>
#include <sys/time.h>
#include <sys/types.h>
#include <dirent.h>
#include <fcntl.h>
#include <math.h>
#include <string.h>
#include <unistd.h>

#include "ckpool.h"
#include "libckpool.h"
#include "bitcoin.h"
#include "sha2.h"
#include "stratifier.h"
#include "uthash.h"
#include "utlist.h"
#include "connector.h"
#include "generator.h"

/* Consistent across all pool instances */
static const char *workpadding = "000000800000000000000000000000000000000000000000000000000000000000000000000000000000000080020000";
static const char *scriptsig_header = "01000000010000000000000000000000000000000000000000000000000000000000000000ffffffff";
static uchar scriptsig_header_bin[41];
static const double nonces = 4294967296;

/* Add unaccounted shares when they arrive, remove them with each update of
 * rolling stats. */
struct pool_stats {
	tv_t start_time;
	ts_t last_update;

	int workers;
	int users;
	int disconnected;

	int remote_workers;
	int remote_users;

	/* Absolute shares stats */
	int64_t unaccounted_shares;
	int64_t accounted_shares;

	/* Cycle of 32 to determine which users to dump stats on */
	uint8_t userstats_cycle;

	/* Shares per second for 1/5/15/60 minute rolling averages */
	double sps1;
	double sps5;
	double sps15;
	double sps60;

	/* Diff shares stats */
	int64_t unaccounted_diff_shares;
	int64_t accounted_diff_shares;
	int64_t unaccounted_rejects;
	int64_t accounted_rejects;

	/* Diff shares per second for 1/5/15... minute rolling averages */
	double dsps1;
	double dsps5;
	double dsps15;
	double dsps60;
	double dsps360;
	double dsps1440;
	double dsps10080;

	int64_t best_diff;
};

typedef struct pool_stats pool_stats_t;

struct workbase {
	/* Hash table data */
	UT_hash_handle hh;
	int64_t id;
	char idstring[20];

	/* The id a remote workinfo is mapped to locally */
	int64_t mapped_id;
	/* The client id this remote workinfo came from */
	int64_t client_id;

	ts_t gentime;
	tv_t retired;

	/* GBT/shared variables */
	char target[68];
	double diff;
	double network_diff;
	uint32_t version;
	uint32_t curtime;
	char prevhash[68];
	char ntime[12];
	uint32_t ntime32;
	char bbversion[12];
	char nbit[12];
	uint64_t coinbasevalue;
	int height;
	char *flags;
	int txns;
	char *txn_data;
	char *txn_hashes;
	char witnessdata[80]; //null-terminated ascii
	bool insert_witness;
	int merkles;
	char merklehash[16][68];
	char merklebin[16][32];
	json_t *merkle_array;

	/* Template variables, lengths are binary lengths! */
	char *coinb1; // coinbase1
	uchar *coinb1bin;
	int coinb1len; // length of above

	char enonce1const[32]; // extranonce1 section that is constant
	uchar enonce1constbin[16];
	int enonce1constlen; // length of above - usually zero unless proxying
	int enonce1varlen; // length of unique extranonce1 string for each worker - usually 8

	int enonce2varlen; // length of space left for extranonce2 - usually 8 unless proxying

	char *coinb2; // coinbase2
	uchar *coinb2bin;
	int coinb2len; // length of above
	char *coinb3bin; // coinbase3 for variable coinb2len
	int coinb3len; // length of above

	/* Cached header binary */
	char headerbin[112];

	char *logdir;

	ckpool_t *ckp;
	bool proxy; /* This workbase is proxied work */

	bool incomplete; /* This is a remote workinfo without all the txn data */

	int ref;
};

typedef struct workbase workbase_t;

struct json_params {
	json_t *method;
	json_t *params;
	json_t *id_val;
	int64_t client_id;
};

typedef struct json_params json_params_t;

/* Stratum json messages with their associated client id */
struct smsg {
	json_t *json_msg;
	int64_t client_id;
};

typedef struct smsg smsg_t;

struct userwb {
	UT_hash_handle hh;
	int64_t id;

	uchar *coinb2bin; // Coinb2 cointaining this user's address for generation
	char *coinb2;
	int coinb2len; // Length of user coinb2
};

struct user_instance;
struct worker_instance;
struct stratum_instance;

typedef struct user_instance user_instance_t;
typedef struct worker_instance worker_instance_t;
typedef struct stratum_instance stratum_instance_t;

struct user_instance {
	UT_hash_handle hh;
	char username[128];
	int id;
	char *secondaryuserid;
	bool btcaddress;

	/* A linked list of all connected instances of this user */
	stratum_instance_t *clients;

	/* A linked list of all connected workers of this user */
	worker_instance_t *worker_instances;

	int workers;
	int remote_workers;
	char txnbin[25];
	int txnlen;
	struct userwb *userwbs; /* Protected by instance lock */

	double best_diff; /* Best share found by this user */
	int64_t best_ever; /* Best share ever found by this user */

	int64_t shares;
	double dsps1; /* Diff shares per second, 1 minute rolling average */
	double dsps5; /* ... 5 minute ... */
	double dsps60;/* etc */
	double dsps1440;
	double dsps10080;
	tv_t last_share;
	tv_t last_decay;
	tv_t last_update;

	bool authorised; /* Has this username ever been authorised? */
	time_t auth_time;
	time_t failed_authtime; /* Last time this username failed to authorise */
	int auth_backoff; /* How long to reject any auth attempts since last failure */
	bool throttled; /* Have we begun rejecting auth attempts */
};

/* Combined data from workers with the same workername */
struct worker_instance {
	user_instance_t *user_instance;
	char *workername;

	/* Number of stratum instances attached as this one worker */
	int instance_count;

	worker_instance_t *next;
	worker_instance_t *prev;

	int64_t shares;
	double dsps1;
	double dsps5;
	double dsps60;
	double dsps1440;
	double dsps10080;
	tv_t last_share;
	tv_t last_decay;
	tv_t last_update;
	time_t start_time;

	double best_diff; /* Best share found by this worker */
	int64_t best_ever; /* Best share ever found by this worker */
	int mindiff; /* User chosen mindiff */

	bool idle;
	bool notified_idle;
};

typedef struct stratifier_data sdata_t;

typedef struct proxy_base proxy_t;

/* Per client stratum instance == workers */
struct stratum_instance {
	UT_hash_handle hh;
	int64_t id;

	stratum_instance_t *next;
	stratum_instance_t *prev;

	/* Descriptive of ID number and passthrough if any */
	char identity[128];

	/* Reference count for when this instance is used outside of the
	 * instance_lock */
	int ref;

	char enonce1[36]; /* Fit up to 16 byte binary enonce1 */
	uchar enonce1bin[16];
	char enonce1var[20]; /* Fit up to 8 byte binary enonce1var */
	uint64_t enonce1_64;
	int session_id;

	int64_t diff; /* Current diff */
	int64_t old_diff; /* Previous diff */
	int64_t diff_change_job_id; /* Last job_id we changed diff */
	double dsps1; /* Diff shares per second, 1 minute rolling average */
	double dsps5; /* ... 5 minute ... */
	double dsps60;/* etc */
	double dsps1440;
	double dsps10080;
	tv_t ldc; /* Last diff change */
	int ssdc; /* Shares since diff change */
	tv_t first_share;
	tv_t last_share;
	tv_t last_decay;
	time_t first_invalid; /* Time of first invalid in run of non stale rejects */
	time_t upstream_invalid; /* As first_invalid but for upstream responses */
	time_t start_time;

	char address[INET6_ADDRSTRLEN];
	bool node; /* Is this a mining node */
	bool subscribed;
	bool authorising; /* In progress, protected by instance_lock */
	bool authorised;
	bool dropped;
	bool idle;
	int reject;	/* Indicator that this client is having a run of rejects
			 * or other problem and should be dropped lazily if
			 * this is set to 2 */

	int latency; /* Latency when on a mining node */

	bool reconnect; /* This client really needs to reconnect */
	time_t reconnect_request; /* The time we sent a reconnect message */

	user_instance_t *user_instance;
	worker_instance_t *worker_instance;

	char *useragent;
	char *workername;
	char *password;
	bool messages; /* Is this a client that understands stratum messages */
	int user_id;
	int server; /* Which server is this instance bound to */

	ckpool_t *ckp;

	time_t last_txns; /* Last time this worker requested txn hashes */
	time_t disconnected_time; /* Time this instance disconnected */

	int64_t suggest_diff; /* Stratum client suggested diff */
	double best_diff; /* Best share found by this instance */

	sdata_t *sdata; /* Which sdata this client is bound to */
	proxy_t *proxy; /* Proxy this is bound to in proxy mode */
	int proxyid; /* Which proxy id  */
	int subproxyid; /* Which subproxy */

	bool passthrough; /* Is this a passthrough */
	bool trusted; /* Is this a trusted remote server */
	bool remote; /* Is this a remote client on a trusted remote server */
};

struct share {
	UT_hash_handle hh;
	uchar hash[32];
	int64_t workbase_id;
};

typedef struct share share_t;

struct proxy_base {
	UT_hash_handle hh;
	UT_hash_handle sh; /* For subproxy hashlist */
	proxy_t *next; /* For retired subproxies */
	proxy_t *prev;
	int id;
	int subid;

	/* Priority has the user id encoded in the high bits if it's not a
	 * global proxy. */
	int64_t priority;

	bool global; /* Is this a global proxy */
	int userid; /* Userid for non global proxies */

	double diff;

	char url[128];
	char auth[128];
	char pass[128];
	char enonce1[32];
	uchar enonce1bin[16];
	int enonce1constlen;
	int enonce1varlen;

	int nonce2len;
	int enonce2varlen;

	bool subscribed;
	bool notified;

	int64_t clients; /* Incrementing client count */
	int64_t max_clients; /* Maximum number of clients per subproxy */
	int64_t bound_clients; /* Currently actively bound clients */
	int64_t combined_clients; /* Total clients of all subproxies of a parent proxy */
	int64_t headroom; /* Temporary variable when calculating how many more clients can bind */

	int subproxy_count; /* Number of subproxies */
	proxy_t *parent; /* Parent proxy of each subproxy */
	proxy_t *subproxies; /* Hashlist of subproxies sorted by subid */
	sdata_t *sdata; /* Unique stratifer data for each subproxy */
	bool dead;
	bool deleted;
};

typedef struct session session_t;

struct session {
	UT_hash_handle hh;
	int session_id;
	uint64_t enonce1_64;
	int64_t client_id;
	int userid;
	time_t added;
	char address[INET6_ADDRSTRLEN];
};

typedef struct txntable txntable_t;

struct txntable {
	UT_hash_handle hh;
	int id;
	char hash[68];
	char *data;
	int refcount;
	bool seen;
};

#define ID_AUTH 0
#define ID_WORKINFO 1
#define ID_AGEWORKINFO 2
#define ID_SHARES 3
#define ID_SHAREERR 4
#define ID_POOLSTATS 5
#define ID_WORKERSTATS 6
#define ID_BLOCK 7
#define ID_ADDRAUTH 8
#define ID_HEARTBEAT 9

static const char *ckdb_ids[] = {
	"authorise",
	"workinfo",
	"ageworkinfo",
	"shares",
	"shareerror",
	"poolstats",
	"workerstats",
	"block",
	"addrauth",
	"heartbeat"
};

static const char *ckdb_seq_names[] = {
	"seqauthorise",
	"seqworkinfo",
	"seqageworkinfo",
	"seqshares",
	"seqshareerror",
	"seqpoolstats",
	"seqworkerstats",
	"seqblock",
	"seqaddrauth",
	"seqheartbeat"
};

#define ID_COUNT (sizeof(ckdb_ids)/sizeof(char *))

struct stratifier_data {
	ckpool_t *ckp;

	char pubkeytxnbin[25];
	int pubkeytxnlen;
	char donkeytxnbin[25];
	int donkeytxnlen;

	pool_stats_t stats;
	/* Protects changes to pool stats */
	mutex_t stats_lock;
	/* Protects changes to unaccounted pool stats */
	mutex_t uastats_lock;

	/* Serialises sends/receives to ckdb if possible */
	mutex_t ckdb_lock;
	/* Protects sequence numbers */
	mutex_t ckdb_msg_lock;
	/* Incrementing global sequence number */
	uint64_t ckdb_seq;
	/* Incrementing ckdb_ids[] sequence numbers */
	uint64_t ckdb_seq_ids[ID_COUNT];

	bool ckdb_offline;
	bool verbose;

	uint64_t enonce1_64;

	/* For protecting the hashtable data */
	cklock_t workbase_lock;

	/* For the hashtable of all workbases */
	workbase_t *workbases;
	workbase_t *current_workbase;
	int workbases_generated;
	txntable_t *txns;

	/* Workbases from remote trusted servers */
	workbase_t *remote_workbases;

	/* Is this a node and unable to rebuild workinfos due to lack of txns */
	bool wbincomplete;

	/* Semaphore to serialise calls to add_base */
	sem_t update_sem;
	/* Time we last sent out a stratum update */
	time_t update_time;

	int64_t workbase_id;
	int64_t blockchange_id;
	int session_id;
	char lasthash[68];
	char lastswaphash[68];

	ckmsgq_t *updateq;	// Generator base work updates
	ckmsgq_t *ssends;	// Stratum sends
	ckmsgq_t *srecvs;	// Stratum receives
	ckmsgq_t *ckdbq;	// ckdb
	ckmsgq_t *sshareq;	// Stratum share sends
	ckmsgq_t *sauthq;	// Stratum authorisations
	ckmsgq_t *stxnq;	// Transaction requests
	ckmsg_t *postponed;	// List of messages postponed till next update

	int user_instance_id;

	stratum_instance_t *stratum_instances;
	stratum_instance_t *recycled_instances;
	stratum_instance_t *node_instances;
	stratum_instance_t *remote_instances;

	int stratum_generated;
	int disconnected_generated;
	int userwbs_generated;
	session_t *disconnected_sessions;

	user_instance_t *user_instances;

	/* Protects both stratum and user instances */
	cklock_t instance_lock;

	share_t *shares;
	mutex_t share_lock;

	int64_t shares_generated;

	/* Linked list of block solves, added to during submission, removed on
	 * accept/reject. It is likely we only ever have one solve on here but
	 * you never know... */
	mutex_t block_lock;
	ckmsg_t *block_solves;

	int proxy_count; /* Total proxies generated (not necessarily still alive) */
	proxy_t *proxy; /* Current proxy in use */
	proxy_t *proxies; /* Hashlist of all proxies */
	mutex_t proxy_lock; /* Protects all proxy data */
	proxy_t *subproxy; /* Which subproxy this sdata belongs to in proxy mode */
};

typedef struct json_entry json_entry_t;

struct json_entry {
	json_entry_t *next;
	json_entry_t *prev;
	json_t *val;
};

/* Priority levels for generator messages */
#define GEN_LAX 0
#define GEN_NORMAL 1
#define GEN_PRIORITY 2

/* For storing a set of messages within another lock, allowing us to dump them
 * to the log outside of lock */
static void add_msg_entry(char_entry_t **entries, char **buf)
{
	char_entry_t *entry;

	if (!*buf)
		return;
	entry = ckalloc(sizeof(char_entry_t));
	entry->buf = *buf;
	*buf = NULL;
	DL_APPEND(*entries, entry);
}

static void notice_msg_entries(char_entry_t **entries)
{
	char_entry_t *entry, *tmpentry;

	DL_FOREACH_SAFE(*entries, entry, tmpentry) {
		DL_DELETE(*entries, entry);
		LOGNOTICE("%s", entry->buf);
		free(entry->buf);
		free(entry);
	}
}

static void info_msg_entries(char_entry_t **entries)
{
	char_entry_t *entry, *tmpentry;

	DL_FOREACH_SAFE(*entries, entry, tmpentry) {
		DL_DELETE(*entries, entry);
		LOGINFO("%s", entry->buf);
		free(entry->buf);
		free(entry);
	}
}

static const int witnessdata_size = 36; // commitment header + hash

static void generate_coinbase(const ckpool_t *ckp, workbase_t *wb)
{
	uint64_t *u64, g64, d64 = 0;
	sdata_t *sdata = ckp->sdata;
	char header[228];
	int len, ofs = 0;
	ts_t now;

	/* Set fixed length coinb1 arrays to be more than enough */
	wb->coinb1 = ckzalloc(256);
	wb->coinb1bin = ckzalloc(128);

	/* Strings in wb should have been zero memset prior. Generate binary
	 * templates first, then convert to hex */
	memcpy(wb->coinb1bin, scriptsig_header_bin, 41);
	ofs += 41; // Fixed header length;

	ofs++; // Script length is filled in at the end @wb->coinb1bin[41];

	/* Put block height at start of template */
	len = ser_number(wb->coinb1bin + ofs, wb->height);
	ofs += len;

	/* Followed by flag */
	len = strlen(wb->flags) / 2;
	wb->coinb1bin[ofs++] = len;
	hex2bin(wb->coinb1bin + ofs, wb->flags, len);
	ofs += len;

	/* Followed by timestamp */
	ts_realtime(&now);
	len = ser_number(wb->coinb1bin + ofs, now.tv_sec);
	ofs += len;

	/* Followed by our unique randomiser based on the nsec timestamp */
	len = ser_number(wb->coinb1bin + ofs, now.tv_nsec);
	ofs += len;

	wb->enonce1varlen = ckp->nonce1length;
	wb->enonce2varlen = ckp->nonce2length;
	wb->coinb1bin[ofs++] = wb->enonce1varlen + wb->enonce2varlen;

	wb->coinb1len = ofs;

	len = wb->coinb1len - 41;

	len += wb->enonce1varlen;
	len += wb->enonce2varlen;

	wb->coinb2bin = ckzalloc(256);
	memcpy(wb->coinb2bin, "\x0a\x63\x6b\x70\x6f\x6f\x6c", 7);
	wb->coinb2len = 7;
	if (ckp->btcsig) {
		int siglen = strlen(ckp->btcsig);

		LOGDEBUG("Len %d sig %s", siglen, ckp->btcsig);
		if (siglen) {
			wb->coinb2bin[wb->coinb2len++] = siglen;
			memcpy(wb->coinb2bin + wb->coinb2len, ckp->btcsig, siglen);
			wb->coinb2len += siglen;
		}
	}
	len += wb->coinb2len;

	wb->coinb1bin[41] = len - 1; /* Set the length now */
	__bin2hex(wb->coinb1, wb->coinb1bin, wb->coinb1len);
	LOGDEBUG("Coinb1: %s", wb->coinb1);
	/* Coinbase 1 complete */

	memcpy(wb->coinb2bin + wb->coinb2len, "\xff\xff\xff\xff", 4);
	wb->coinb2len += 4;

	// Generation value
	g64 = wb->coinbasevalue;
	if (ckp->donvalid) {
		d64 = g64 / 100; // 1% donation
		g64 -= d64; // To guarantee integers add up to the original coinbasevalue
		wb->coinb2bin[wb->coinb2len++] = 2 + wb->insert_witness;
	} else
		wb->coinb2bin[wb->coinb2len++] = 1 + wb->insert_witness;

	u64 = (uint64_t *)&wb->coinb2bin[wb->coinb2len];
	*u64 = htole64(g64);
	wb->coinb2len += 8;

	/* Coinb2 address goes here, takes up 23~25 bytes + 1 byte for length */

	wb->coinb3len = 0;
	wb->coinb3bin = ckzalloc(256);

	if (ckp->donvalid) {
		u64 = (uint64_t *)wb->coinb3bin;
		*u64 = htole64(d64);
		wb->coinb3len += 8;

		wb->coinb3bin[wb->coinb3len++] = sdata->donkeytxnlen;
		memcpy(wb->coinb3bin + wb->coinb3len, sdata->donkeytxnbin, sdata->donkeytxnlen);
		wb->coinb3len += sdata->donkeytxnlen;
	}

	if (wb->insert_witness) {
		// 0 value
		wb->coinb3len += 8;

		wb->coinb3bin[wb->coinb3len++] = witnessdata_size + 2; // total scriptPubKey size
		wb->coinb3bin[wb->coinb3len++] = 0x6a; // OP_RETURN
		wb->coinb3bin[wb->coinb3len++] = witnessdata_size;

		hex2bin(&wb->coinb3bin[wb->coinb3len], wb->witnessdata, witnessdata_size);
		wb->coinb3len += witnessdata_size;
	}

	wb->coinb3len += 4; // Blank lock

	if (!ckp->btcsolo) {
		/* Append the generation address and coinb3 in !solo mode */
		wb->coinb2bin[wb->coinb2len++] = sdata->pubkeytxnlen;
		memcpy(wb->coinb2bin + wb->coinb2len, sdata->pubkeytxnbin, sdata->pubkeytxnlen);
		wb->coinb2len += sdata->pubkeytxnlen;
		memcpy(wb->coinb2bin + wb->coinb2len, wb->coinb3bin, wb->coinb3len);
		wb->coinb2len += wb->coinb3len;
		wb->coinb3len = 0;
		dealloc(wb->coinb3bin);
		wb->coinb2 = bin2hex(wb->coinb2bin, wb->coinb2len);
		LOGDEBUG("Coinb2: %s", wb->coinb2);
	} else
		wb->coinb2 = strdup("");
	/* Coinbases 2 +/- 3 templates complete */

	snprintf(header, 225, "%s%s%s%s%s%s%s",
		 wb->bbversion, wb->prevhash,
		 "0000000000000000000000000000000000000000000000000000000000000000",
		 wb->ntime, wb->nbit,
		 "00000000", /* nonce */
		 workpadding);
	LOGDEBUG("Header: %s", header);
	hex2bin(wb->headerbin, header, 112);
}

static void stratum_broadcast_update(sdata_t *sdata, const workbase_t *wb, bool clean);
static void stratum_broadcast_updates(sdata_t *sdata, bool clean);

static void clear_userwb(sdata_t *sdata, int64_t id)
{
	user_instance_t *instance, *tmp;

	ck_wlock(&sdata->instance_lock);
	HASH_ITER(hh, sdata->user_instances, instance, tmp) {
		struct userwb *userwb;

		HASH_FIND_I64(instance->userwbs, &id, userwb);
		if (!userwb)
			continue;
		HASH_DEL(instance->userwbs, userwb);
		free(userwb->coinb2bin);
		free(userwb->coinb2);
		free(userwb);
	}
	ck_wunlock(&sdata->instance_lock);
}

static void clear_workbase(ckpool_t *ckp, workbase_t *wb)
{
	if (ckp->btcsolo)
		clear_userwb(ckp->sdata, wb->id);
	free(wb->flags);
	free(wb->txn_data);
	free(wb->txn_hashes);
	free(wb->logdir);
	free(wb->coinb1bin);
	free(wb->coinb1);
	free(wb->coinb2bin);
	free(wb->coinb2);
	free(wb->coinb3bin);
	json_decref(wb->merkle_array);
	free(wb);
}

/* Remove all shares with a workbase id less than wb_id for block changes */
static void purge_share_hashtable(sdata_t *sdata, const int64_t wb_id)
{
	share_t *share, *tmp;
	int purged = 0;

	mutex_lock(&sdata->share_lock);
	HASH_ITER(hh, sdata->shares, share, tmp) {
		if (share->workbase_id < wb_id) {
			HASH_DEL(sdata->shares, share);
			dealloc(share);
			purged++;
		}
	}
	mutex_unlock(&sdata->share_lock);

	if (purged)
		LOGINFO("Cleared %d shares from share hashtable", purged);
}

/* Remove all shares with a workbase id == wb_id being discarded */
static void age_share_hashtable(sdata_t *sdata, const int64_t wb_id)
{
	share_t *share, *tmp;
	int aged = 0;

	mutex_lock(&sdata->share_lock);
	HASH_ITER(hh, sdata->shares, share, tmp) {
		if (share->workbase_id == wb_id) {
			HASH_DEL(sdata->shares, share);
			dealloc(share);
			aged++;
		}
	}
	mutex_unlock(&sdata->share_lock);

	if (aged)
		LOGINFO("Aged %d shares from share hashtable", aged);
}

static char *status_chars = "|/-\\";

/* Absorbs the json and generates a ckdb json message, logs it to the ckdb
 * log and returns the malloced message. */
static char *ckdb_msg(ckpool_t *ckp, sdata_t *sdata, json_t *val, const int idtype)
{
	char *json_msg;
	char logname[512];
	char *ret = NULL;
	uint64_t seqall;

	json_set_int(val, "seqstart", ckp->starttime);
	json_set_int(val, "seqpid", ckp->startpid);
	/* Set the atomically incrementing sequence numbers */
	mutex_lock(&sdata->ckdb_msg_lock);
	seqall = sdata->ckdb_seq++;
	json_set_int(val, "seqall", seqall);
	json_set_int(val, ckdb_seq_names[idtype], sdata->ckdb_seq_ids[idtype]++);
	mutex_unlock(&sdata->ckdb_msg_lock);

	json_msg = json_dumps(val, JSON_COMPACT);
	if (unlikely(!json_msg))
		goto out;
	ASPRINTF(&ret, "%s.%"PRIu64".json=%s", ckdb_ids[idtype], seqall, json_msg);
	free(json_msg);
out:
	json_decref(val);
	snprintf(logname, 511, "%s%s", ckp->logdir, ckp->ckdb_name);
	rotating_log(logname, ret);
	return ret;
}

static void _ckdbq_add(ckpool_t *ckp, const int idtype, json_t *val, const char *file,
		       const char *func, const int line)
{
	sdata_t *sdata = ckp->sdata;
	static time_t time_counter;
	static int counter = 0;
	char *json_msg;

	if (unlikely(!val)) {
		LOGWARNING("Invalid json sent to ckdbq_add from %s %s:%d", file, func, line);
		return;
	}

	if (!ckp->quiet) {
		time_t now_t = time(NULL);

		if (now_t != time_counter) {
			double sdiff = sdata->stats.accounted_diff_shares;
			pool_stats_t *stats = &sdata->stats;
			char stamp[128], hashrate[16], ch;

			/* Rate limit to 1 update per second */
			time_counter = now_t;
			suffix_string(stats->dsps1 * nonces, hashrate, 16, 3);
			ch = status_chars[(counter++) & 0x3];
			get_timestamp(stamp);
<<<<<<< HEAD
			if (likely(sdata->current_workbase)) {
				double bdiff = sdiff / sdata->current_workbase->network_diff * 100;

				fprintf(stdout, "\33[2K\r%s %c %sH/s  %.1f SPS  %d users  %d workers  %.0f shares  %.1f%% diff",
					stamp, ch, hashrate, stats->sps1, stats->users,
				        stats->workers, sdiff, bdiff);
			} else {
				fprintf(stdout, "\33[2K\r%s %c %sH/s  %.1f SPS  %d users  %d workers  %.0f shares",
					stamp, ch, hashrate, stats->sps1, stats->users,
				        stats->workers, sdiff);
			}
=======
			fprintf(stdout, "\33[2K\r%s %c %sH/s  %.1f SPS  %d users  %d workers",
				stamp, ch, hashrate, stats->sps1, stats->users + stats->remote_users,
			        stats->workers + stats->remote_workers);
>>>>>>> 30e701e8
			fflush(stdout);
		}
	}

	if (CKP_STANDALONE(ckp))
		return json_decref(val);

	json_msg = ckdb_msg(ckp, sdata, val, idtype);
	if (unlikely(!json_msg)) {
		LOGWARNING("Failed to dump json from %s %s:%d", file, func, line);
		return;
	}

	ckmsgq_add(sdata->ckdbq, json_msg);
}

#define ckdbq_add(ckp, idtype, val) _ckdbq_add(ckp, idtype, val, __FILE__, __func__, __LINE__)

/* Append a bulk list already created to the ssends list */
static void ssend_bulk_append(sdata_t *sdata, ckmsg_t *bulk_send, const int messages)
{
	ckmsgq_t *ssends = sdata->ssends;

	mutex_lock(ssends->lock);
	ssends->messages += messages;
	DL_CONCAT(ssends->msgs, bulk_send);
	pthread_cond_signal(ssends->cond);
	mutex_unlock(ssends->lock);
}

/* As ssend_bulk_append but for high priority messages to be put at the front
 * of the list. */
static void ssend_bulk_prepend(sdata_t *sdata, ckmsg_t *bulk_send, const int messages)
{
	ckmsgq_t *ssends = sdata->ssends;
	ckmsg_t *tmp;

	mutex_lock(ssends->lock);
	tmp = ssends->msgs;
	ssends->msgs = bulk_send;
	ssends->messages += messages;
	DL_CONCAT(ssends->msgs, tmp);
	pthread_cond_signal(ssends->cond);
	mutex_unlock(ssends->lock);
}

/* List of messages we intentionally want to postpone till after the next bulk
 * update - eg. workinfo which is large and we don't want to delay updates */
static void ssend_bulk_postpone(sdata_t *sdata, ckmsg_t *bulk_send, const int messages)
{
	ckmsgq_t *ssends = sdata->ssends;

	mutex_lock(ssends->lock);
	DL_CONCAT(sdata->postponed, bulk_send);
	ssends->messages += messages;
	mutex_unlock(ssends->lock);
}

/* Send any postponed bulk messages */
static void send_postponed(sdata_t *sdata)
{
	ckmsgq_t *ssends = sdata->ssends;

	mutex_lock(ssends->lock);
	if (sdata->postponed) {
		DL_CONCAT(ssends->msgs, sdata->postponed);
		sdata->postponed = NULL;
		pthread_cond_signal(ssends->cond);
	}
	mutex_unlock(ssends->lock);
}

/* Strip fields that will be recreated upstream or won't be used to minimise
 * bandwidth. */
static void strip_fields(ckpool_t *ckp, json_t *val)
{
	json_object_del(val, "poolinstance");
	json_object_del(val, "createby");
	if (!ckp->upstream_ckdb) {
		json_object_del(val, "createdate");
		json_object_del(val, "createcode");
		json_object_del(val, "createinet");
	}
}

/* Send a json msg to an upstream trusted remote server */
static void upstream_json(ckpool_t *ckp, json_t *val)
{
	char *msg;

	strip_fields(ckp, val);
	msg = json_dumps(val, JSON_NO_UTF8 | JSON_PRESERVE_ORDER | JSON_COMPACT | JSON_EOL);
	/* Connector absorbs and frees msg */
	connector_upstream_msg(ckp, msg);
}

/* Upstream a json msgtype, absorbing the json in the process */
static void upstream_json_msgtype(ckpool_t *ckp, json_t *val, const int msg_type)
{
	json_set_string(val, "method", stratum_msgs[msg_type]);
	upstream_json(ckp, val);
	json_decref(val);
}

/* Upstream a json msgtype, duplicating the json */
static void upstream_msgtype(ckpool_t *ckp, const json_t *val, const int msg_type)
{
	json_t *json_msg = json_deep_copy(val);

	json_set_string(json_msg, "method", stratum_msgs[msg_type]);
	upstream_json(ckp, json_msg);
	json_decref(json_msg);
}

static void send_node_workinfo(ckpool_t *ckp, sdata_t *sdata, const workbase_t *wb)
{
	stratum_instance_t *client;
	ckmsg_t *bulk_send = NULL;
	int messages = 0;
	json_t *wb_val;

	wb_val = json_object();

	ck_rlock(&sdata->instance_lock);
	json_set_int(wb_val, "jobid", wb->id);
	json_set_string(wb_val, "target", wb->target);
	json_set_double(wb_val, "diff", wb->diff);
	json_set_int(wb_val, "version", wb->version);
	json_set_int(wb_val, "curtime", wb->curtime);
	json_set_string(wb_val, "prevhash", wb->prevhash);
	json_set_string(wb_val, "ntime", wb->ntime);
	json_set_string(wb_val, "bbversion", wb->bbversion);
	json_set_string(wb_val, "nbit", wb->nbit);
	json_set_int(wb_val, "coinbasevalue", wb->coinbasevalue);
	json_set_int(wb_val, "height", wb->height);
	json_set_string(wb_val, "flags", wb->flags);
	json_set_int(wb_val, "txns", wb->txns);
	json_set_string(wb_val, "txn_hashes", wb->txn_hashes);
	json_set_int(wb_val, "merkles", wb->merkles);
	json_object_set_new_nocheck(wb_val, "merklehash", json_deep_copy(wb->merkle_array));
	json_set_string(wb_val, "coinb1", wb->coinb1);
	json_set_int(wb_val, "enonce1varlen", wb->enonce1varlen);
	json_set_int(wb_val, "enonce2varlen", wb->enonce2varlen);
	json_set_int(wb_val, "coinb1len", wb->coinb1len);
	json_set_int(wb_val, "coinb2len", wb->coinb2len);
	json_set_string(wb_val, "coinb2", wb->coinb2);

	DL_FOREACH(sdata->node_instances, client) {
		ckmsg_t *client_msg;
		smsg_t *msg;
		json_t *json_msg = json_deep_copy(wb_val);

		json_set_string(json_msg, "node.method", stratum_msgs[SM_WORKINFO]);
		client_msg = ckalloc(sizeof(ckmsg_t));
		msg = ckzalloc(sizeof(smsg_t));
		msg->json_msg = json_msg;
		msg->client_id = client->id;
		client_msg->data = msg;
		DL_APPEND(bulk_send, client_msg);
		messages++;
	}
	DL_FOREACH(sdata->remote_instances, client) {
		ckmsg_t *client_msg;
		smsg_t *msg;
		json_t *json_msg = json_deep_copy(wb_val);

		json_set_string(json_msg, "method", stratum_msgs[SM_WORKINFO]);
		client_msg = ckalloc(sizeof(ckmsg_t));
		msg = ckzalloc(sizeof(smsg_t));
		msg->json_msg = json_msg;
		msg->client_id = client->id;
		client_msg->data = msg;
		DL_APPEND(bulk_send, client_msg);
		messages++;
	}
	ck_runlock(&sdata->instance_lock);

	if (ckp->remote)
		upstream_msgtype(ckp, wb_val, SM_WORKINFO);

	json_decref(wb_val);

	/* We send workinfo postponed till after the stratum updates are sent
	 * out to minimise any lag seen by clients getting updates. It means
	 * the remote node will know about the block change later which will
	 * make it think clients are sending invalid shares (which won't count)
	 * and potentially not be able to submit a block locally if it doesn't
	 * have the workinfo in time. */
	if (bulk_send) {
		LOGINFO("Sending workinfo to mining nodes");
		ssend_bulk_postpone(sdata, bulk_send, messages);
	}
}

static json_t *generate_workinfo(ckpool_t *ckp, const workbase_t *wb, const char *func)
{
	char cdfield[64];
	json_t *val;

	sprintf(cdfield, "%lu,%lu", wb->gentime.tv_sec, wb->gentime.tv_nsec);

	JSON_CPACK(val, "{sI,ss,ss,ss,ss,ss,ss,ss,ss,sI,so,ss,ss,ss,ss}",
			"workinfoid", wb->id,
			"poolinstance", ckp->name,
			"transactiontree", wb->txn_hashes,
			"prevhash", wb->prevhash,
			"coinbase1", wb->coinb1,
			"coinbase2", wb->coinb2,
			"version", wb->bbversion,
			"ntime", wb->ntime,
			"bits", wb->nbit,
			"reward", wb->coinbasevalue,
			"merklehash", json_deep_copy(wb->merkle_array),
			"createdate", cdfield,
			"createby", "code",
			"createcode", func,
			"createinet", ckp->serverurl[0]);
	return val;
}

static void send_workinfo(ckpool_t *ckp, sdata_t *sdata, const workbase_t *wb)
{
	json_t *val = generate_workinfo(ckp, wb, __func__);

	ckdbq_add(ckp, ID_WORKINFO, val);
	if (!ckp->proxy)
		send_node_workinfo(ckp, sdata, wb);
}

static void send_ageworkinfo(ckpool_t *ckp, const int64_t id)
{
	char cdfield[64];
	ts_t ts_now;
	json_t *val;

	if (CKP_STANDALONE(ckp))
		return;

	ts_realtime(&ts_now);
	sprintf(cdfield, "%lu,%lu", ts_now.tv_sec, ts_now.tv_nsec);

	JSON_CPACK(val, "{sI,ss,ss,ss,ss,ss}",
			"workinfoid", id,
			"poolinstance", ckp->name,
			"createdate", cdfield,
			"createby", "code",
			"createcode", __func__,
			"createinet", ckp->serverurl[0]);
	ckdbq_add(ckp, ID_AGEWORKINFO, val);
}

/* Entered with instance_lock held, make sure wb can't be pulled from us */
static void __generate_userwb(sdata_t *sdata, workbase_t *wb, user_instance_t *user)
{
	struct userwb *userwb;
	int64_t id = wb->id;

	/* Make sure this user doesn't have this userwb already */
	HASH_FIND_I64(user->userwbs, &id, userwb);
	if (unlikely(userwb))
		return;

	sdata->userwbs_generated++;
	userwb = ckzalloc(sizeof(struct userwb));
	userwb->id = id;
	userwb->coinb2bin = ckalloc(wb->coinb2len + 1 + user->txnlen + wb->coinb3len);
	memcpy(userwb->coinb2bin, wb->coinb2bin, wb->coinb2len);
	userwb->coinb2len = wb->coinb2len;
	userwb->coinb2bin[userwb->coinb2len++] = user->txnlen;
	memcpy(userwb->coinb2bin + userwb->coinb2len, user->txnbin, user->txnlen);
	userwb->coinb2len += user->txnlen;
	memcpy(userwb->coinb2bin + userwb->coinb2len, wb->coinb3bin, wb->coinb3len);
	userwb->coinb2len += wb->coinb3len;
	userwb->coinb2 = bin2hex(userwb->coinb2bin, userwb->coinb2len);
	HASH_ADD_I64(user->userwbs, id, userwb);
}

static void generate_userwbs(sdata_t *sdata, workbase_t *wb)
{
	user_instance_t *instance, *tmp;

	ck_wlock(&sdata->instance_lock);
	HASH_ITER(hh, sdata->user_instances, instance, tmp) {
		if (!instance->btcaddress)
			continue;
		__generate_userwb(sdata, wb, instance);
	}
	ck_wunlock(&sdata->instance_lock);
}

/* Add a new workbase to the table of workbases. Sdata is the global data in
 * pool mode but unique to each subproxy in proxy mode */
static void add_base(ckpool_t *ckp, sdata_t *sdata, workbase_t *wb, bool *new_block)
{
	workbase_t *tmp, *tmpa, *aged = NULL;
	sdata_t *ckp_sdata = ckp->sdata;
	int len, ret;

	ts_realtime(&wb->gentime);
	wb->network_diff = diff_from_nbits(wb->headerbin + 72);

	len = strlen(ckp->logdir) + 8 + 1 + 16 + 1;
	wb->logdir = ckzalloc(len);

	/* In proxy mode, the wb->id is received in the notify update and
	 * we set workbase_id from it. In server mode the stratifier is
	 * setting the workbase_id */
	ck_wlock(&sdata->workbase_lock);
	ckp_sdata->workbases_generated++;
	if (!ckp->proxy)
		wb->id = sdata->workbase_id++;
	else
		sdata->workbase_id = wb->id;
	if (strncmp(wb->prevhash, sdata->lasthash, 64)) {
		char bin[32], swap[32];

		*new_block = true;
		memcpy(sdata->lasthash, wb->prevhash, 65);
		hex2bin(bin, sdata->lasthash, 32);
		swap_256(swap, bin);
		__bin2hex(sdata->lastswaphash, swap, 32);
		sdata->blockchange_id = wb->id;
	}
	if (*new_block && ckp->logshares) {
		sprintf(wb->logdir, "%s%08x/", ckp->logdir, wb->height);
		ret = mkdir(wb->logdir, 0750);
		if (unlikely(ret && errno != EEXIST))
			LOGERR("Failed to create log directory %s", wb->logdir);
	}
	sprintf(wb->idstring, "%016lx", wb->id);
	if (ckp->logshares)
		sprintf(wb->logdir, "%s%08x/%s", ckp->logdir, wb->height, wb->idstring);

	/* Is this long enough to ensure we don't dereference a workbase
	 * immediately? Should be unless clock changes 10 minutes so we use
	 * ts_realtime */
	HASH_ITER(hh, sdata->workbases, tmp, tmpa) {
		if (HASH_COUNT(sdata->workbases) < 3)
			break;
		if (wb == tmp)
			continue;
		if (wb->ref)
			continue;
		/*  Age old workbases older than 10 minutes old */
		if (tmp->gentime.tv_sec < wb->gentime.tv_sec - 600) {
			HASH_DEL(sdata->workbases, tmp);
			aged = tmp;
			break;
		}
	}
	HASH_ADD_I64(sdata->workbases, id, wb);
	if (sdata->current_workbase)
		tv_time(&sdata->current_workbase->retired);
	sdata->current_workbase = wb;
	ck_wunlock(&sdata->workbase_lock);

	/* This wb can't be pulled out from under us so no workbase lock is
	 * required to generate_userwbs */
	if (ckp->btcsolo)
		generate_userwbs(sdata, wb);

	if (*new_block)
		purge_share_hashtable(sdata, wb->id);

	if (!ckp->passthrough)
		send_workinfo(ckp, sdata, wb);

	/* Send the aged work message to ckdb once we have dropped the workbase lock
	 * to prevent taking recursive locks */
	if (aged) {
		send_ageworkinfo(ckp, aged->id);
		age_share_hashtable(sdata, aged->id);
		clear_workbase(ckp, aged);
	}
}

static void broadcast_ping(sdata_t *sdata);

#define REFCOUNT_REMOTE	100
#define REFCOUNT_LOCAL	5

/* Build a hashlist of all transactions, allowing us to compare with the list of
 * existing transactions to determine which need to be propagated */
static bool add_txn(ckpool_t *ckp, sdata_t *sdata, txntable_t **txns, const char *hash,
		    const char *data, bool local)
{
	bool found = false;
	txntable_t *txn;

	/* Look for transactions we already know about and increment their
	 * refcount if we're still using them. */
	ck_rlock(&sdata->workbase_lock);
	HASH_FIND_STR(sdata->txns, hash, txn);
	if (txn) {
		if (!local)
			txn->refcount = REFCOUNT_REMOTE;
		else if (txn->refcount < REFCOUNT_LOCAL)
			txn->refcount = REFCOUNT_LOCAL;
		txn->seen = found = true;
	}
	ck_runlock(&sdata->workbase_lock);

	if (found)
		return false;

	txn = ckzalloc(sizeof(txntable_t));
	memcpy(txn->hash, hash, 65);
	txn->data = strdup(data);
	if (!local || ckp->node)
		txn->refcount = REFCOUNT_REMOTE;
	else
		txn->refcount = REFCOUNT_LOCAL;
	HASH_ADD_STR(*txns, hash, txn);

	return true;
}

static void send_node_transactions(ckpool_t *ckp, sdata_t *sdata, const json_t *txn_val)
{
	stratum_instance_t *client;
	ckmsg_t *bulk_send = NULL;
	ckmsg_t *client_msg;
	int messages = 0;
	json_t *json_msg;
	smsg_t *msg;

	ck_rlock(&sdata->instance_lock);
	DL_FOREACH(sdata->node_instances, client) {
		json_msg = json_deep_copy(txn_val);
		json_set_string(json_msg, "node.method", stratum_msgs[SM_TRANSACTIONS]);
		client_msg = ckalloc(sizeof(ckmsg_t));
		msg = ckzalloc(sizeof(smsg_t));
		msg->json_msg = json_msg;
		msg->client_id = client->id;
		client_msg->data = msg;
		DL_APPEND(bulk_send, client_msg);
		messages++;
	}
	DL_FOREACH(sdata->remote_instances, client) {
		json_msg = json_deep_copy(txn_val);
		json_set_string(json_msg, "method", stratum_msgs[SM_TRANSACTIONS]);
		client_msg = ckalloc(sizeof(ckmsg_t));
		msg = ckzalloc(sizeof(smsg_t));
		msg->json_msg = json_msg;
		msg->client_id = client->id;
		client_msg->data = msg;
		DL_APPEND(bulk_send, client_msg);
		messages++;
	}
	ck_runlock(&sdata->instance_lock);

	if (ckp->remote)
		upstream_msgtype(ckp, txn_val, SM_TRANSACTIONS);

	if (bulk_send) {
		LOGINFO("Sending transactions to mining nodes");
		ssend_bulk_append(sdata, bulk_send, messages);
	}
}

/* Submit the transactions in node/remote mode so the local btcd has all the
 * transactions that will go into the next blocksolve. */
static void submit_transaction(ckpool_t *ckp, const char *hash)
{
	char *buf;

	if (unlikely(!ckp->generator_ready))
		return;
	ASPRINTF(&buf, "submittxn:%s", hash);
	send_proc(ckp->generator,buf);
	free(buf);
}

static void submit_transaction_array(ckpool_t *ckp, const json_t *arr)
{
	json_t *arr_val;
	size_t index;

	json_array_foreach(arr, index, arr_val) {
		submit_transaction(ckp, json_string_value(arr_val));
	}
}

static void update_txns(ckpool_t *ckp, sdata_t *sdata, txntable_t *txns, bool local)
{
	json_t *val, *txn_array = json_array(), *purged_txns = json_array();
	int added = 0, purged = 0;
	txntable_t *tmp, *tmpa;

	/* Find which transactions have their refcount decremented to zero
	 * and remove them. */
	ck_wlock(&sdata->workbase_lock);
	HASH_ITER(hh, sdata->txns, tmp, tmpa) {
		json_t *txn_val;

		if (tmp->seen) {
			tmp->seen = false;
			continue;
		}
		if (tmp->refcount-- > 0)
			continue;
		HASH_DEL(sdata->txns, tmp);
		txn_val = json_string(tmp->data);
		json_array_append_new(purged_txns, txn_val);
		dealloc(tmp->data);
		dealloc(tmp);
		purged++;
	}
	/* Add the new transactions to the transaction table */
	HASH_ITER(hh, txns, tmp, tmpa) {
		json_t *txn_val;

		/* Propagate transaction here */
		JSON_CPACK(txn_val, "{ss,ss}", "hash", tmp->hash, "data", tmp->data);
		json_array_append_new(txn_array, txn_val);
		/* Move to the sdata transaction table */
		HASH_DEL(txns, tmp);
		HASH_ADD_STR(sdata->txns, hash, tmp);
		added++;
	}
	ck_wunlock(&sdata->workbase_lock);

	if (added) {
		JSON_CPACK(val, "{so}", "transaction", txn_array);
		send_node_transactions(ckp, sdata, val);
		json_decref(val);
	} else
		json_decref(txn_array);

	/* Submit transactions to bitcoind again when we're purging them in
	 * case they've been removed from its mempool as well and we need them
	 * again in the future for a remote workinfo that hasn't forgotten
	 * about them. */
	if (purged)
		submit_transaction_array(ckp, purged_txns);
	json_decref(purged_txns);

	if (added || purged) {
		LOGINFO("Stratifier added %d %stransactions and purged %d", added,
			local ? "" : "remote ", purged);
	}
}

/* Distill down a set of transactions into an efficient tree arrangement for
 * stratum messages and fast work assembly. */
static void wb_merkle_bins(ckpool_t *ckp, sdata_t *sdata, workbase_t *wb, json_t *txn_array,
			   bool local)
{
	int i, j, binleft, binlen;
	txntable_t *txns = NULL;
	json_t *arr_val;
	uchar *hashbin;

	wb->txns = json_array_size(txn_array);
	wb->merkles = 0;
	binlen = wb->txns * 32 + 32;
	hashbin = alloca(binlen + 32);
	memset(hashbin, 0, 32);
	binleft = binlen / 32;
	if (wb->txns) {
		int len = 1, ofs = 0;
		const char *txn;

		for (i = 0; i < wb->txns; i++) {
			arr_val = json_array_get(txn_array, i);
			txn = json_string_value(json_object_get(arr_val, "data"));
			if (!txn) {
				LOGWARNING("json_string_value fail - cannot find transaction data");
				return;
			}
			len += strlen(txn);
		}

		wb->txn_data = ckzalloc(len + 1);
		wb->txn_hashes = ckzalloc(wb->txns * 65 + 1);
		memset(wb->txn_hashes, 0x20, wb->txns * 65); // Spaces

		for (i = 0; i < wb->txns; i++) {
			const char *txid, *hash;
			char binswap[32];

			arr_val = json_array_get(txn_array, i);

			// Post-segwit, txid returns the tx hash without witness data
			txid = json_string_value(json_object_get(arr_val, "txid"));
			hash = json_string_value(json_object_get(arr_val, "hash"));
			if (!txid)
				txid = hash;
			if (unlikely(!txid)) {
				LOGERR("Missing txid for transaction in wb_merkle_bins");
				return;
			}
			txn = json_string_value(json_object_get(arr_val, "data"));
			add_txn(ckp, sdata, &txns, hash, txn, local);
			len = strlen(txn);
			memcpy(wb->txn_data + ofs, txn, len);
			ofs += len;
			if (!hex2bin(binswap, txid, 32)) {
				LOGERR("Failed to hex2bin hash in gbt_merkle_bins");
				return;
			}
			memcpy(wb->txn_hashes + i * 65, txid, 64);
			bswap_256(hashbin + 32 + 32 * i, binswap);
		}
	} else
		wb->txn_hashes = ckzalloc(1);
	wb->merkle_array = json_array();
	if (binleft > 1) {
		while (42) {
			if (binleft == 1)
				break;
			memcpy(&wb->merklebin[wb->merkles][0], hashbin + 32, 32);
			__bin2hex(&wb->merklehash[wb->merkles][0], &wb->merklebin[wb->merkles][0], 32);
			json_array_append_new(wb->merkle_array, json_string(&wb->merklehash[wb->merkles][0]));
			LOGDEBUG("MerkleHash %d %s",wb->merkles, &wb->merklehash[wb->merkles][0]);
			wb->merkles++;
			if (binleft % 2) {
				memcpy(hashbin + binlen, hashbin + binlen - 32, 32);
				binlen += 32;
				binleft++;
			}
			for (i = 32, j = 64; j < binlen; i += 32, j += 64)
				gen_hash(hashbin + j, hashbin + i, 64);
			binleft /= 2;
			binlen = binleft * 32;
		}
	}
	LOGNOTICE("Stored %d transactions", wb->txns);

	update_txns(ckp, sdata, txns, true);
}

static const unsigned char witness_nonce[32] = {0};
static const int witness_nonce_size = sizeof(witness_nonce);
static const unsigned char witness_header[] = {0xaa, 0x21, 0xa9, 0xed};
static const int witness_header_size = sizeof(witness_header);

static void gbt_witness_data(workbase_t *wb, json_t *txn_array)
{
	int i, binlen, txncount = json_array_size(txn_array);
	const char* hash;
	json_t *arr_val;
	uchar *hashbin;

	binlen = txncount * 32 + 32;
	hashbin = alloca(binlen + 32);
	memset(hashbin, 0, 32);

	for (i = 0; i < txncount; i++) {
		char binswap[32];

		arr_val = json_array_get(txn_array, i);
		hash = json_string_value(json_object_get(arr_val, "hash"));
		if (unlikely(!hash)) {
			LOGERR("Hash missing for transaction");
			return;
		}
		if (!hex2bin(binswap, hash, 32)) {
			LOGERR("Failed to hex2bin hash in gbt_witness_data");
			return;
		}
		bswap_256(hashbin + 32 + 32 * i, binswap);
	}

	// Build merkle root (copied from libblkmaker)
	for (txncount++ ; txncount > 1 ; txncount /= 2) {
		if (txncount % 2) {
			// Odd number, duplicate the last
			memcpy(hashbin + 32 * txncount, hashbin + 32 * (txncount - 1), 32);
			txncount++;
		}
		for (i = 0; i < txncount; i += 2) {
			// We overlap input and output here, on the first pair
			gen_hash(hashbin + 32 * i, hashbin + 32 * (i / 2), 64);
		}
	}

	memcpy(hashbin + 32, &witness_nonce, witness_nonce_size);
	gen_hash(hashbin, hashbin + witness_header_size, 32 + witness_nonce_size);
	memcpy(hashbin, witness_header, witness_header_size);
	__bin2hex(wb->witnessdata, hashbin, 32 + witness_header_size);
	wb->insert_witness = true;
}

/* This function assumes it will only receive a valid json gbt base template
 * since checking should have been done earlier, and creates the base template
 * for generating work templates. This is a ckmsgq so all uses of this function
 * are serialised. */
static void block_update(ckpool_t *ckp, int *prio)
{
	json_t *val, *txn_array, *rules_array;
	const char* witnessdata_check, *rule;
	sdata_t *sdata = ckp->sdata;
	bool new_block = false;
	int i, retries = 0;
	bool ret = false;
	workbase_t *wb;
	time_t now_t;

retry:
	val = generator_genbase(ckp);
	if (unlikely(!val)) {
		if (retries++ < 5 || *prio == GEN_PRIORITY) {
			LOGWARNING("Generator returned failure in update_base, retry #%d", retries);
			goto retry;
		}
		LOGWARNING("Generator failed in update_base after retrying");
		goto out;
	}
	if (unlikely(retries))
		LOGWARNING("Generator succeeded in update_base after retrying");

	wb = ckzalloc(sizeof(workbase_t));
	wb->ckp = ckp;

	json_strcpy(wb->target, val, "target");
	json_dblcpy(&wb->diff, val, "diff");
	json_uintcpy(&wb->version, val, "version");
	json_uintcpy(&wb->curtime, val, "curtime");
	json_strcpy(wb->prevhash, val, "prevhash");
	json_strcpy(wb->ntime, val, "ntime");
	sscanf(wb->ntime, "%x", &wb->ntime32);
	json_strcpy(wb->bbversion, val, "bbversion");
	json_strcpy(wb->nbit, val, "nbit");
	json_uint64cpy(&wb->coinbasevalue, val, "coinbasevalue");
	json_intcpy(&wb->height, val, "height");
	json_strdup(&wb->flags, val, "flags");
	txn_array = json_object_get(val, "transactions");
	wb_merkle_bins(ckp, sdata, wb, txn_array, true);

	wb->insert_witness = false;
	memset(wb->witnessdata, 0, sizeof(wb->witnessdata));
	rules_array = json_object_get(val, "rules");

	if (rules_array) {
		int rule_count = json_array_size(rules_array);

		for (i = 0; i < rule_count; i++) {
			rule = json_string_value(json_array_get(rules_array, i));
			if (!rule)
				continue;
			if (*rule == '!')
				rule++;
			if (safecmp(rule, "segwit")) {
				witnessdata_check = json_string_value(json_object_get(val, "default_witness_commitment"));
				gbt_witness_data(wb, txn_array);
				// Verify against the pre-calculated value if it exists. Skip the size/OP_RETURN bytes.
				if (wb->insert_witness && witnessdata_check[0] && safecmp(witnessdata_check + 4, wb->witnessdata) != 0)
					LOGERR("Witness from btcd: %s. Calculated Witness: %s", witnessdata_check + 4, wb->witnessdata);
				break;
			}
		}
	}

	json_decref(val);
	generate_coinbase(ckp, wb);

	add_base(ckp, sdata, wb, &new_block);
	/* Reset the update time to avoid stacked low priority notifies. Bring
	 * forward the next notify in case of a new block. */
	now_t = time(NULL);
	if (new_block)
		now_t -= ckp->update_interval / 2;
	sdata->update_time = now_t;

	if (new_block)
		LOGNOTICE("Block hash changed to %s", sdata->lastswaphash);
	if (ckp->btcsolo)
		stratum_broadcast_updates(sdata, new_block);
	else
		stratum_broadcast_update(sdata, wb, new_block);
	ret = true;
	LOGINFO("Broadcast updated stratum base");
out:
	cksem_post(&sdata->update_sem);

	/* Send a ping to miners if we fail to get a base to keep them
	 * connected while bitcoind recovers(?) */
	if (unlikely(!ret)) {
		LOGINFO("Broadcast ping due to failed stratum base update");
		broadcast_ping(sdata);
	}
	free(prio);
}

#define SSEND_PREPEND	0
#define SSEND_APPEND	1
#define SSEND_POSTPONE	2

/* Downstream a json message to all remote servers except for the one matching
 * client_id */
static void downstream_json(sdata_t *sdata, const json_t *val, const int64_t client_id,
			    const int prio)
{
	stratum_instance_t *client;
	ckmsg_t *bulk_send = NULL;
	int messages = 0;

	ck_rlock(&sdata->instance_lock);
	DL_FOREACH(sdata->remote_instances, client) {
		ckmsg_t *client_msg;
		json_t *json_msg;
		smsg_t *msg;

		/* Don't send remote workinfo back to same remote */
		if (client->id == client_id)
			continue;
		json_msg = json_deep_copy(val);
		client_msg = ckalloc(sizeof(ckmsg_t));
		msg = ckzalloc(sizeof(smsg_t));
		msg->json_msg = json_msg;
		msg->client_id = client->id;
		client_msg->data = msg;
		DL_APPEND(bulk_send, client_msg);
		messages++;
	}
	ck_runlock(&sdata->instance_lock);

	if (bulk_send) {
		LOGINFO("Sending json to %d remote servers", messages);
		switch (prio) {
			case SSEND_PREPEND:
				ssend_bulk_prepend(sdata, bulk_send, messages);
				break;
			case SSEND_APPEND:
				ssend_bulk_append(sdata, bulk_send, messages);
				break;
			case SSEND_POSTPONE:
				ssend_bulk_postpone(sdata, bulk_send, messages);
				break;
		}
	}
}

/* Find any transactions that are missing from our transaction table during
 * rebuild_txns by requesting their data from another server. */
static void request_txns(ckpool_t *ckp, sdata_t *sdata, json_t *txns)
{
	json_t *val;

	JSON_CPACK(val, "{so}", "hash", txns);
	if (ckp->remote)
		upstream_msgtype(ckp, val, SM_REQTXNS);
	else if (ckp->node) {
		/* Nodes have no way to signal upstream pool yet */
	} else {
		/* We don't know which remote sent the transaction hash so ask
		 * all of them for it */
		json_set_string(val, "method", stratum_msgs[SM_REQTXNS]);
		downstream_json(sdata, val, 0, SSEND_POSTPONE);
	}
}

/* Rebuilds transactions from txnhashes to be able to construct wb_merkle_bins */
static bool rebuild_txns(ckpool_t *ckp, sdata_t *sdata, workbase_t *wb, json_t *txnhashes)
{
	const char *hashes = json_string_value(txnhashes);
	json_t *txn_array, *missing_txns;
	char hash[68] = {};
	bool ret = false;
	int i, len = 0;

	if (likely(hashes))
		len = strlen(hashes);
	if (!hashes || !len)
		return ret;

	if (unlikely(len < wb->txns * 65)) {
		LOGERR("Truncated transactions in rebuild_txns only %d long", len);
		return ret;
	}
	ret = true;
	txn_array = json_array();
	missing_txns = json_array();

	for (i = 0; i < wb->txns; i++) {
		json_t *txn_val = NULL;
		txntable_t *txn;
		char *data;

		memcpy(hash, hashes + i * 65, 64);

		ck_wlock(&sdata->workbase_lock);
		HASH_FIND_STR(sdata->txns, hash, txn);
		if (likely(txn)) {
			txn->refcount = REFCOUNT_REMOTE;
			txn->seen = true;
			JSON_CPACK(txn_val, "{ss,ss}",
				   "hash", hash, "data", txn->data);
			json_array_append_new(txn_array, txn_val);
		}
		ck_wunlock(&sdata->workbase_lock);

		if (likely(txn_val))
			continue;
		/* See if we can find it in our local bitcoind */
		data = generator_get_txn(ckp, hash);
		if (!data) {
			txn_val = json_string(hash);
			json_array_append_new(missing_txns, txn_val);
			ret = false;
			continue;
		}

		/* We've found it, let's add it to the table */
		ck_wlock(&sdata->workbase_lock);
		/* One last check in case it got added while we dropped the lock */
		HASH_FIND_STR(sdata->txns, hash, txn);
		if (likely(!txn)) {
			txn = ckzalloc(sizeof(txntable_t));
			memcpy(txn->hash, hash, 65);
			txn->data = data;
			txn->refcount = REFCOUNT_REMOTE;
			HASH_ADD_STR(sdata->txns, hash, txn);
		} else {
			txn->refcount = REFCOUNT_REMOTE;
			txn->seen = true;
			JSON_CPACK(txn_val, "{ss,ss}",
				   "hash", hash, "data", txn->data);
			json_array_append_new(txn_array, txn_val);
		}
		ck_wunlock(&sdata->workbase_lock);
	}

	if (ret) {
		LOGINFO("Rebuilt txns into workbase with %d transactions", (int)i);
		wb_merkle_bins(ckp, sdata, wb, txn_array, false);
		if (sdata->wbincomplete) {
			LOGWARNING("Successfully resumed rebuilding transactions into workinfo");
			sdata->wbincomplete = false;
		}
	} else {
		if (!sdata->wbincomplete) {
			sdata->wbincomplete = true;
			if (ckp->proxy)
				LOGWARNING("Unable to rebuild transactions to create workinfo, ignore displayed hashrate");
			else
				LOGWARNING("Unable to rebuild transactions to recreate remote workinfo, unable to submit block locally");
		}
		LOGNOTICE("Failed to find all txns in rebuild_txns");
		request_txns(ckp, sdata, missing_txns);
	}

	json_decref(txn_array);
	json_decref(missing_txns);

	return ret;
}

static void add_remote_base(ckpool_t *ckp, sdata_t *sdata, workbase_t *wb)
{
	workbase_t *tmp, *tmpa;
	json_t *val;

	ts_realtime(&wb->gentime);

	ck_wlock(&sdata->workbase_lock);
	sdata->workbases_generated++;
	wb->mapped_id = sdata->workbase_id++;
	HASH_ITER(hh, sdata->remote_workbases, tmp, tmpa) {
		if (HASH_COUNT(sdata->remote_workbases) < 3)
			break;
		if (wb == tmp)
			continue;
		if (wb->ref)
			continue;
		/*  Age old workbases older than 10 minutes old */
		if (tmp->gentime.tv_sec < wb->gentime.tv_sec - 600) {
			HASH_DEL(sdata->remote_workbases, tmp);
			ck_wunlock(&sdata->workbase_lock);

			/* Drop lock to send this */
			send_ageworkinfo(ckp, tmp->mapped_id);
			clear_workbase(ckp, tmp);

			ck_wlock(&sdata->workbase_lock);
		}
	}
	HASH_ADD_I64(sdata->remote_workbases, id, wb);
	ck_wunlock(&sdata->workbase_lock);

	val = generate_workinfo(ckp, wb, __func__);
	/* Replace jobid with mapped id */
	json_set_int64(val, "jobid", wb->mapped_id);

	/* If this is the upstream pool, send a copy of this to all OTHER remote
	 * trusted servers as well */
	if (!ckp->remote) {
		json_t *wb_val = json_deep_copy(val);
		stratum_instance_t *client;
		ckmsg_t *bulk_send = NULL;
		int messages = 0;

		/* Strip unnecessary fields and add extra fields needed */
		strip_fields(ckp, wb_val);
		json_set_int(wb_val, "txns", wb->txns);
		json_set_string(wb_val, "txn_hashes", wb->txn_hashes);
		json_set_int(wb_val, "merkles", wb->merkles);

		ck_rlock(&sdata->instance_lock);
		DL_FOREACH(sdata->remote_instances, client) {
			ckmsg_t *client_msg;
			json_t *json_msg;
			smsg_t *msg;

			/* Don't send remote workinfo back to same remote */
			if (client->id == wb->client_id)
				continue;
			json_msg = json_deep_copy(wb_val);
			json_set_string(json_msg, "method", stratum_msgs[SM_WORKINFO]);
			client_msg = ckalloc(sizeof(ckmsg_t));
			msg = ckzalloc(sizeof(smsg_t));
			msg->json_msg = json_msg;
			msg->client_id = client->id;
			client_msg->data = msg;
			DL_APPEND(bulk_send, client_msg);
			messages++;
		}
		ck_runlock(&sdata->instance_lock);

		json_decref(wb_val);

		if (bulk_send) {
			LOGINFO("Sending remote workinfo to %d other remote servers", messages);
			ssend_bulk_postpone(sdata, bulk_send, messages);
		}
	}

	ckdbq_add(ckp, ID_WORKINFO, val);
}

static void add_node_base(ckpool_t *ckp, json_t *val, bool trusted, int64_t client_id)
{
	workbase_t *wb = ckzalloc(sizeof(workbase_t));
	sdata_t *sdata = ckp->sdata;
	bool new_block = false;
	json_t *txnhashes;
	char header[228];

	wb->ckp = ckp;
	/* This is the client id if this workbase came from a remote trusted
	 * server. */
	wb->client_id = client_id;

	/* Some of these fields are empty when running as a remote trusted
	 * server receiving other workinfos from the upstream pool */
	json_int64cpy(&wb->id, val, "jobid");
	json_strcpy(wb->target, val, "target");
	json_dblcpy(&wb->diff, val, "diff");
	json_uintcpy(&wb->version, val, "version");
	json_uintcpy(&wb->curtime, val, "curtime");
	json_strcpy(wb->prevhash, val, "prevhash");
	json_strcpy(wb->ntime, val, "ntime");
	sscanf(wb->ntime, "%x", &wb->ntime32);
	json_strcpy(wb->bbversion, val, "bbversion");
	json_strcpy(wb->nbit, val, "nbit");
	json_uint64cpy(&wb->coinbasevalue, val, "coinbasevalue");
	json_intcpy(&wb->height, val, "height");
	json_strdup(&wb->flags, val, "flags");
	if (!ckp->proxy) {
		/* This is a workbase from a trusted remote */
		json_intcpy(&wb->txns, val, "txns");
		json_strdup(&wb->txn_hashes, val, "txn_hashes");
		wb->merkle_array = json_object_dup(val, "merklehash");
		json_intcpy(&wb->merkles, val, "merkles");
		txnhashes = json_object_get(val, "txn_hashes");
		if (!rebuild_txns(ckp, sdata, wb, txnhashes)) {
			wb->incomplete = true;
			wb->txns = 0;
		}
	} else {
		json_intcpy(&wb->txns, val, "txns");
		txnhashes = json_object_get(val, "txn_hashes");
		if (!rebuild_txns(ckp, sdata, wb, txnhashes)) {
			free(wb);
			return;
		}
	}
	json_strdup(&wb->coinb1, val, "coinb1");
	json_intcpy(&wb->coinb1len, val, "coinb1len");
	wb->coinb1bin = ckzalloc(wb->coinb1len);
	hex2bin(wb->coinb1bin, wb->coinb1, wb->coinb1len);
	/* This check is needed because coinb2len is zero in btcsolo */
	if (ckp->btcsolo)
		wb->coinb2 = strdup("");
	else {
		json_strdup(&wb->coinb2, val, "coinb2");
		json_intcpy(&wb->coinb2len, val, "coinb2len");
		wb->coinb2bin = ckzalloc(wb->coinb2len);
		hex2bin(wb->coinb2bin, wb->coinb2, wb->coinb2len);
	}
	json_intcpy(&wb->enonce1varlen, val, "enonce1varlen");
	json_intcpy(&wb->enonce2varlen, val, "enonce2varlen");
	ts_realtime(&wb->gentime);

	snprintf(header, 225, "%s%s%s%s%s%s%s",
		 wb->bbversion, wb->prevhash,
		 "0000000000000000000000000000000000000000000000000000000000000000",
		 wb->ntime, wb->nbit,
		 "00000000", /* nonce */
		 workpadding);
	LOGDEBUG("Header: %s", header);
	hex2bin(wb->headerbin, header, 112);

	/* If this is from a remote trusted server or an upstream server, add
	 * it to the remote_workbases hashtable */
	if (trusted)
		add_remote_base(ckp, sdata, wb);
	else
		add_base(ckp, sdata, wb, &new_block);

	if (new_block)
		LOGNOTICE("Block hash changed to %s", sdata->lastswaphash);
}

/* Calculate share diff and fill in hash and swap */
static double
share_diff(char *coinbase, const uchar *enonce1bin, const workbase_t *wb, const char *nonce2,
	   const uint32_t ntime32, const char *nonce, uchar *hash, uchar *swap, int *cblen)
{
	unsigned char merkle_root[32], merkle_sha[64];
	uint32_t *data32, *swap32, benonce32;
	uchar hash1[32];
	char data[80];
	int i;

	memcpy(coinbase, wb->coinb1bin, wb->coinb1len);
	*cblen = wb->coinb1len;
	memcpy(coinbase + *cblen, enonce1bin, wb->enonce1constlen + wb->enonce1varlen);
	*cblen += wb->enonce1constlen + wb->enonce1varlen;
	hex2bin(coinbase + *cblen, nonce2, wb->enonce2varlen);
	*cblen += wb->enonce2varlen;
	memcpy(coinbase + *cblen, wb->coinb2bin, wb->coinb2len);
	*cblen += wb->coinb2len;

	gen_hash((uchar *)coinbase, merkle_root, *cblen);
	memcpy(merkle_sha, merkle_root, 32);
	for (i = 0; i < wb->merkles; i++) {
		memcpy(merkle_sha + 32, &wb->merklebin[i], 32);
		gen_hash(merkle_sha, merkle_root, 64);
		memcpy(merkle_sha, merkle_root, 32);
	}
	data32 = (uint32_t *)merkle_sha;
	swap32 = (uint32_t *)merkle_root;
	flip_32(swap32, data32);

	/* Copy the cached header binary and insert the merkle root */
	memcpy(data, wb->headerbin, 80);
	memcpy(data + 36, merkle_root, 32);

	/* Insert the nonce value into the data */
	hex2bin(&benonce32, nonce, 4);
	data32 = (uint32_t *)(data + 64 + 12);
	*data32 = benonce32;

	/* Insert the ntime value into the data */
	data32 = (uint32_t *)(data + 68);
	*data32 = htobe32(ntime32);

	/* Hash the share */
	data32 = (uint32_t *)data;
	swap32 = (uint32_t *)swap;
	flip_80(swap32, data32);
	sha256(swap, 80, hash1);
	sha256(hash1, 32, hash);

	/* Calculate the diff of the share here */
	return diff_from_target(hash);
}

/* Subclients have client_ids in the high bits. Returns the value of the parent
 * client if one exists. */
static inline int64_t subclient(const int64_t client_id)
{
	return (client_id >> 32);
}

/* Note recursive lock here - entered with workbase lock held, grabs instance lock */
static void send_node_block(sdata_t *sdata, const char *enonce1, const char *nonce,
			    const char *nonce2, const uint32_t ntime32, const int64_t jobid,
			    const double diff, const int64_t client_id)
{
	stratum_instance_t *client;
	int64_t skip, messages = 0;
	ckmsg_t *bulk_send = NULL;

	/* Don't send the block back to a remote node if that's where it was
	 * found. */
	skip = subclient(client_id);

	ck_rlock(&sdata->instance_lock);
	if (sdata->node_instances) {
		json_t *val = json_object();

		json_set_string(val, "node.method", stratum_msgs[SM_BLOCK]);
		json_set_string(val, "enonce1", enonce1);
		json_set_string(val, "nonce", nonce);
		json_set_string(val, "nonce2", nonce2);
		json_set_uint32(val, "ntime32", ntime32);
		json_set_int64(val, "jobid", jobid);
		json_set_double(val, "diff", diff);
		DL_FOREACH(sdata->node_instances, client) {
			ckmsg_t *client_msg;
			json_t *json_msg;
			smsg_t *msg;

			if (client->id == skip)
				continue;
			json_msg = json_deep_copy(val);
			client_msg = ckalloc(sizeof(ckmsg_t));
			msg = ckzalloc(sizeof(smsg_t));
			msg->json_msg = json_msg;
			msg->client_id = client->id;
			client_msg->data = msg;
			DL_APPEND(bulk_send, client_msg);
			messages++;
		}
		json_decref(val);
	}
	ck_runlock(&sdata->instance_lock);

	if (bulk_send) {
		LOGNOTICE("Sending block to mining nodes");
		ssend_bulk_prepend(sdata, bulk_send, messages);
	}
}

static void
process_block(ckpool_t *ckp, const workbase_t *wb, const char *coinbase, const int cblen,
	      const uchar *data, const uchar *hash, uchar *swap32, char *blockhash)
{
	int txns = wb->txns + 1;
	char *gbt_block, varint[12];
	char hexcoinbase[1024];

	gbt_block = ckalloc(1024);
	flip_32(swap32, hash);
	__bin2hex(blockhash, swap32, 32);

	/* Message format: "hash,data" */
	sprintf(gbt_block, "%s,", blockhash);
	__bin2hex(gbt_block + 64 + 1, data, 80);
	if (txns < 0xfd) {
		uint8_t val8 = txns;

		__bin2hex(varint, (const unsigned char *)&val8, 1);
	} else if (txns <= 0xffff) {
		uint16_t val16 = htole16(txns);

		strcat(gbt_block, "fd");
		__bin2hex(varint, (const unsigned char *)&val16, 2);
	} else {
		uint32_t val32 = htole32(txns);

		strcat(gbt_block, "fe");
		__bin2hex(varint, (const unsigned char *)&val32, 4);
	}
	strcat(gbt_block, varint);
	__bin2hex(hexcoinbase, coinbase, cblen);
	strcat(gbt_block, hexcoinbase);
	if (wb->txns)
		realloc_strcat(&gbt_block, wb->txn_data);

	generator_submitblock(ckp, gbt_block);
	free(gbt_block);
}

static void submit_node_block(ckpool_t *ckp, sdata_t *sdata, json_t *val)
{
	char *coinbase = NULL, *enonce1 = NULL, *nonce = NULL, *nonce2 = NULL;
	uchar *enonce1bin = NULL, hash[32], swap[80], swap32[32];
	char blockhash[68], cdfield[64];
	int enonce1len, cblen;
	workbase_t *wb = NULL;
	ckmsg_t *block_ckmsg;
	json_t *bval = NULL;
	uint32_t ntime32;
	double diff;
	ts_t ts_now;
	int64_t id;

	if (unlikely(!json_get_string(&enonce1, val, "enonce1"))) {
		LOGWARNING("Failed to get enonce1 from node method block");
		goto out;
	}
	if (unlikely(!json_get_string(&nonce, val, "nonce"))) {
		LOGWARNING("Failed to get nonce from node method block");
		goto out;
	}
	if (unlikely(!json_get_string(&nonce2, val, "nonce2"))) {
		LOGWARNING("Failed to get nonce2 from node method block");
		goto out;
	}
	if (unlikely(!json_get_uint32(&ntime32, val, "ntime32"))) {
		LOGWARNING("Failed to get ntime32 from node method block");
		goto out;
	}
	if (unlikely(!json_get_int64(&id, val, "jobid"))) {
		LOGWARNING("Failed to get jobid from node method block");
		goto out;
	}
	if (unlikely(!json_get_double(&diff, val, "diff"))) {
		LOGWARNING("Failed to get diff from node method block");
		goto out;
	}

	LOGWARNING("Possible upstream block solve diff %lf !", diff);

	ts_realtime(&ts_now);
	sprintf(cdfield, "%lu,%lu", ts_now.tv_sec, ts_now.tv_nsec);

	ck_rlock(&sdata->workbase_lock);
	HASH_FIND_I64(sdata->workbases, &id, wb);
	if (unlikely(!wb))
		goto out_unlock;
	/* Now we have enough to assemble a block */
	coinbase = ckalloc(wb->coinb1len + wb->enonce1constlen + wb->enonce1varlen + wb->enonce2varlen + wb->coinb2len);
	enonce1len = wb->enonce1constlen + wb->enonce1varlen;
	enonce1bin = ckalloc(enonce1len);
	hex2bin(enonce1bin, enonce1, enonce1len);

	/* Fill in the hashes */
	share_diff(coinbase, enonce1bin, wb, nonce2, ntime32, nonce, hash, swap, &cblen);
	process_block(ckp, wb, coinbase, cblen, swap, hash, swap32, blockhash);

	JSON_CPACK(bval, "{si,ss,ss,sI,ss,ss,ss,sI,sf,ss,ss,ss,ss}",
			 "height", wb->height,
			 "blockhash", blockhash,
			 "confirmed", "n",
			 "workinfoid", wb->id,
			 "enonce1", enonce1,
			 "nonce2", nonce2,
			 "nonce", nonce,
			 "reward", wb->coinbasevalue,
			 "diff", diff,
			 "createdate", cdfield,
			 "createby", "code",
			 "createcode", __func__,
			 "createinet", ckp->serverurl[0]);
out_unlock:
	ck_runlock(&sdata->workbase_lock);

	if (unlikely(!wb))
		LOGWARNING("Failed to find workbase with jobid %"PRId64" in node method block", id);
	else {
		block_ckmsg = ckalloc(sizeof(ckmsg_t));
		block_ckmsg->data = json_deep_copy(bval);

		mutex_lock(&sdata->block_lock);
		DL_APPEND(sdata->block_solves, block_ckmsg);
		mutex_unlock(&sdata->block_lock);

		ckdbq_add(ckp, ID_BLOCK, bval);
	}
out:
	free(enonce1bin);
	free(coinbase);
	free(nonce2);
	free(nonce);
	free(enonce1);
}

static void update_base(sdata_t *sdata, const int prio)
{
	int *uprio;

	/* All uses of block_update are serialised so if we have more
	 * update_base calls waiting there is no point servicing them unless
	 * they are high priority. */
	if (prio < GEN_PRIORITY) {
		/* Don't queue another routine update if one is already in
		 * progress. */
		if (cksem_trywait(&sdata->update_sem)) {
			LOGINFO("Skipped lowprio update base");
			return;
		}
	} else
		cksem_wait(&sdata->update_sem);

	uprio = ckalloc(sizeof(int));
	*uprio = prio;
	ckmsgq_add(sdata->updateq, NULL);
}

/* Instead of removing the client instance, we add it to a list of recycled
 * clients allowing us to reuse it instead of callocing a new one */
static void __kill_instance(sdata_t *sdata, stratum_instance_t *client)
{
	if (client->proxy) {
		client->proxy->bound_clients--;
		client->proxy->parent->combined_clients--;
	}
	free(client->workername);
	free(client->password);
	free(client->useragent);
	memset(client, 0, sizeof(stratum_instance_t));
	DL_APPEND(sdata->recycled_instances, client);
}

/* Called with instance_lock held. Note stats.users is protected by
 * instance lock to avoid recursive locking. */
static void __inc_worker(sdata_t *sdata, user_instance_t *user, worker_instance_t *worker)
{
	sdata->stats.workers++;
	if (!user->workers++)
		sdata->stats.users++;
	worker->instance_count++;
}

static void __dec_worker(sdata_t *sdata, user_instance_t *user, worker_instance_t *worker)
{
	sdata->stats.workers--;
	if (!--user->workers)
		sdata->stats.users--;
	worker->instance_count--;
}

static void __disconnect_session(sdata_t *sdata, const stratum_instance_t *client)
{
	time_t now_t = time(NULL);
	session_t *session, *tmp;

	/* Opportunity to age old sessions */
	HASH_ITER(hh, sdata->disconnected_sessions, session, tmp) {
		if (now_t - session->added > 600) {
			HASH_DEL(sdata->disconnected_sessions, session);
			dealloc(session);
			sdata->stats.disconnected--;
		}
	}

	if (!client->enonce1_64 || !client->user_instance || !client->authorised)
		return;
	HASH_FIND_INT(sdata->disconnected_sessions, &client->session_id, session);
	if (session)
		return;
	session = ckalloc(sizeof(session_t));
	session->enonce1_64 = client->enonce1_64;
	session->session_id = client->session_id;
	session->client_id = client->id;
	session->userid = client->user_id;
	session->added = now_t;
	strcpy(session->address, client->address);
	HASH_ADD_INT(sdata->disconnected_sessions, session_id, session);
	sdata->stats.disconnected++;
	sdata->disconnected_generated++;
}

/* Removes a client instance we know is on the stratum_instances list and from
 * the user client list if it's been placed on it */
static void __del_client(sdata_t *sdata, stratum_instance_t *client)
{
	user_instance_t *user = client->user_instance;

	HASH_DEL(sdata->stratum_instances, client);
	if (user) {
		DL_DELETE(user->clients, client);
		__dec_worker(sdata, user, client->worker_instance);
	}
}

static void connector_drop_client(ckpool_t *ckp, const int64_t id)
{
	char buf[256];

	LOGDEBUG("Stratifier requesting connector drop client %"PRId64, id);
	snprintf(buf, 255, "dropclient=%"PRId64, id);
	send_proc(ckp->connector, buf);
}

static void drop_allclients(ckpool_t *ckp)
{
	stratum_instance_t *client, *tmp;
	sdata_t *sdata = ckp->sdata;
	int kills = 0;

	ck_wlock(&sdata->instance_lock);
	HASH_ITER(hh, sdata->stratum_instances, client, tmp) {
		int64_t client_id = client->id;

		if (!client->ref) {
			__del_client(sdata, client);
			__kill_instance(sdata, client);
		} else
			client->dropped = true;
		kills++;
		connector_drop_client(ckp, client_id);
	}
	sdata->stats.users = sdata->stats.workers = 0;
	ck_wunlock(&sdata->instance_lock);

	if (kills)
		LOGNOTICE("Dropped %d instances for dropall request", kills);
}

/* Copy only the relevant parts of the master sdata for each subproxy */
static sdata_t *duplicate_sdata(const sdata_t *sdata)
{
	sdata_t *dsdata = ckzalloc(sizeof(sdata_t));

	dsdata->ckp = sdata->ckp;

	/* Copy the transaction binaries for workbase creation */
	memcpy(dsdata->pubkeytxnbin, sdata->pubkeytxnbin, 25);
	memcpy(dsdata->donkeytxnbin, sdata->donkeytxnbin, 25);

	/* Use the same work queues for all subproxies */
	dsdata->ssends = sdata->ssends;
	dsdata->srecvs = sdata->srecvs;
	dsdata->ckdbq = sdata->ckdbq;
	dsdata->sshareq = sdata->sshareq;
	dsdata->sauthq = sdata->sauthq;
	dsdata->stxnq = sdata->stxnq;

	/* Give the sbuproxy its own workbase list and lock */
	cklock_init(&dsdata->workbase_lock);
	cksem_init(&dsdata->update_sem);
	cksem_post(&dsdata->update_sem);
	return dsdata;
}

static int64_t prio_sort(proxy_t *a, proxy_t *b)
{
	return (a->priority - b->priority);
}

/* Masked increment */
static int64_t masked_inc(int64_t value, int64_t mask)
{
	value &= ~mask;
	value++;
	value |= mask;
	return value;
}

/* Priority values can be sparse, they do not need to be sequential */
static void __set_proxy_prio(sdata_t *sdata, proxy_t *proxy, int64_t priority)
{
	proxy_t *tmpa, *tmpb, *exists = NULL;
	int64_t mask, next_prio = 0;

	/* Encode the userid as the high bits in priority */
	mask = proxy->userid;
	mask <<= 32;
	priority |= mask;

	/* See if the priority is already in use */
	HASH_ITER(hh, sdata->proxies, tmpa, tmpb) {
		if (tmpa->priority > priority)
			break;
		if (tmpa->priority == priority) {
			exists = tmpa;
			next_prio = masked_inc(priority, mask);
			break;
		}
	}
	/* See if we need to push the priority of everything after exists up */
	HASH_ITER(hh, exists, tmpa, tmpb) {
		if (tmpa->priority > next_prio)
			break;
		tmpa->priority = masked_inc(tmpa->priority, mask);
		next_prio++;
	}
	proxy->priority = priority;
	HASH_SORT(sdata->proxies, prio_sort);
}

static proxy_t *__generate_proxy(sdata_t *sdata, const int id)
{
	proxy_t *proxy = ckzalloc(sizeof(proxy_t));

	proxy->parent = proxy;
	proxy->id = id;
	proxy->sdata = duplicate_sdata(sdata);
	proxy->sdata->subproxy = proxy;
	proxy->sdata->verbose = true;
	/* subid == 0 on parent proxy */
	HASH_ADD(sh, proxy->subproxies, subid, sizeof(int), proxy);
	proxy->subproxy_count++;
	HASH_ADD_INT(sdata->proxies, id, proxy);
	/* Set the initial priority to impossibly high initially as the userid
	 * has yet to be inherited and the priority should be set only after
	 * all the proxy details are finalised. */
	proxy->priority = 0x00FFFFFFFFFFFFFF;
	HASH_SORT(sdata->proxies, prio_sort);
	sdata->proxy_count++;
	return proxy;
}

static proxy_t *__generate_subproxy(sdata_t *sdata, proxy_t *proxy, const int subid)
{
	proxy_t *subproxy = ckzalloc(sizeof(proxy_t));

	subproxy->parent = proxy;
	subproxy->id = proxy->id;
	subproxy->subid = subid;
	HASH_ADD(sh, proxy->subproxies, subid, sizeof(int), subproxy);
	proxy->subproxy_count++;
	subproxy->sdata = duplicate_sdata(sdata);
	subproxy->sdata->subproxy = subproxy;
	return subproxy;
}

static proxy_t *__existing_proxy(const sdata_t *sdata, const int id)
{
	proxy_t *proxy;

	HASH_FIND_INT(sdata->proxies, &id, proxy);
	return proxy;
}

static proxy_t *existing_proxy(sdata_t *sdata, const int id)
{
	proxy_t *proxy;

	mutex_lock(&sdata->proxy_lock);
	proxy = __existing_proxy(sdata, id);
	mutex_unlock(&sdata->proxy_lock);

	return proxy;
}

/* Find proxy by id number, generate one if none exist yet by that id */
static proxy_t *__proxy_by_id(sdata_t *sdata, const int id)
{
	proxy_t *proxy = __existing_proxy(sdata, id);

	if (unlikely(!proxy)) {
		proxy = __generate_proxy(sdata, id);
		LOGNOTICE("Stratifier added new proxy %d", id);
	}

	return proxy;
}

static proxy_t *__existing_subproxy(proxy_t *proxy, const int subid)
{
	proxy_t *subproxy;

	HASH_FIND(sh, proxy->subproxies, &subid, sizeof(int), subproxy);
	return subproxy;
}

static proxy_t *__subproxy_by_id(sdata_t *sdata, proxy_t *proxy, const int subid)
{
	proxy_t *subproxy = __existing_subproxy(proxy, subid);

	if (!subproxy) {
		subproxy = __generate_subproxy(sdata, proxy, subid);
		LOGINFO("Stratifier added new subproxy %d:%d", proxy->id, subid);
	}
	return subproxy;
}

static proxy_t *subproxy_by_id(sdata_t *sdata, const int id, const int subid)
{
	proxy_t *proxy, *subproxy;

	mutex_lock(&sdata->proxy_lock);
	proxy = __proxy_by_id(sdata, id);
	subproxy = __subproxy_by_id(sdata, proxy, subid);
	mutex_unlock(&sdata->proxy_lock);

	return subproxy;
}

static proxy_t *existing_subproxy(sdata_t *sdata, const int id, const int subid)
{
	proxy_t *proxy, *subproxy = NULL;

	mutex_lock(&sdata->proxy_lock);
	proxy = __existing_proxy(sdata, id);
	if (proxy)
		subproxy = __existing_subproxy(proxy, subid);
	mutex_unlock(&sdata->proxy_lock);

	return subproxy;
}

static void check_userproxies(sdata_t *sdata, proxy_t *proxy, const int userid);

static void set_proxy_prio(sdata_t *sdata, proxy_t *proxy, const int priority)
{
	mutex_lock(&sdata->proxy_lock);
	__set_proxy_prio(sdata, proxy, priority);
	mutex_unlock(&sdata->proxy_lock);

	if (!proxy->global)
		check_userproxies(sdata, proxy, proxy->userid);
}

/* Set proxy to the current proxy and calculate how much headroom it has */
static int64_t current_headroom(sdata_t *sdata, proxy_t **proxy)
{
	proxy_t *subproxy, *tmp;
	int64_t headroom = 0;

	mutex_lock(&sdata->proxy_lock);
	*proxy = sdata->proxy;
	if (!*proxy)
		goto out_unlock;
	HASH_ITER(sh, (*proxy)->subproxies, subproxy, tmp) {
		if (subproxy->dead)
			continue;
		headroom += subproxy->max_clients - subproxy->clients;
	}
out_unlock:
	mutex_unlock(&sdata->proxy_lock);

	return headroom;
}

/* Returns the headroom available for more clients of the best alive user proxy
 * for userid. */
static int64_t best_userproxy_headroom(sdata_t *sdata, const int userid)
{
	proxy_t *proxy, *subproxy, *tmp, *subtmp;
	int64_t headroom = 0;

	mutex_lock(&sdata->proxy_lock);
	HASH_ITER(hh, sdata->proxies, proxy, tmp) {
		bool alive = false;

		if (proxy->userid < userid)
			continue;
		if (proxy->userid > userid)
			break;
		HASH_ITER(sh, proxy->subproxies, subproxy, subtmp) {
			if (subproxy->dead)
				continue;
			alive = true;
			headroom += subproxy->max_clients - subproxy->clients;
		}
		/* Proxies are ordered by priority so first available will be
		 * the best priority */
		if (alive)
			break;
	}
	mutex_unlock(&sdata->proxy_lock);

	return headroom;
}

static void reconnect_client(sdata_t *sdata, stratum_instance_t *client);

static void generator_recruit(ckpool_t *ckp, const int proxyid, const int recruits)
{
	char buf[256];

	sprintf(buf, "recruit=%d:%d", proxyid, recruits);
	LOGINFO("Stratifer requesting %d more subproxies of proxy %d from generator",
		recruits, proxyid);
	send_proc(ckp->generator,buf);
}

/* Find how much headroom we have and connect up to that many clients that are
 * not currently on this pool, recruiting more slots to switch more clients
 * later on lazily. Only reconnect clients bound to global proxies. */
static void reconnect_global_clients(sdata_t *sdata)
{
	stratum_instance_t *client, *tmpclient;
	int reconnects = 0;
	int64_t headroom;
	proxy_t *proxy;

	headroom = current_headroom(sdata, &proxy);
	if (!proxy)
		return;

	ck_rlock(&sdata->instance_lock);
	HASH_ITER(hh, sdata->stratum_instances, client, tmpclient) {
		if (client->dropped)
			continue;
		if (!client->authorised)
			continue;
		/* Is this client bound to a dead proxy? */
		if (!client->reconnect) {
			/* This client is bound to a user proxy */
			if (client->proxy->userid)
				continue;
			if (client->proxyid == proxy->id)
				continue;
		}
		if (headroom-- < 1)
			continue;
		reconnects++;
		reconnect_client(sdata, client);
	}
	ck_runlock(&sdata->instance_lock);

	if (reconnects) {
		LOGINFO("%d clients flagged for reconnect to global proxy %d",
			reconnects, proxy->id);
	}
	if (headroom < 0)
		generator_recruit(sdata->ckp, proxy->id, -headroom);
}

static bool __subproxies_alive(proxy_t *proxy)
{
	proxy_t *subproxy, *tmp;
	bool alive = false;

	HASH_ITER(sh, proxy->subproxies, subproxy, tmp) {
		if (!subproxy->dead) {
			alive = true;
			break;
		}
	}
	return alive;
}

/* Iterate over the current global proxy list and see if the current one is
 * the highest priority alive one. Proxies are sorted by priority so the first
 * available will be highest priority. Uses ckp sdata */
static void check_bestproxy(sdata_t *sdata)
{
	proxy_t *proxy, *tmp;
	int changed_id = -1;

	mutex_lock(&sdata->proxy_lock);
	if (sdata->proxy && !__subproxies_alive(sdata->proxy))
		sdata->proxy = NULL;
	HASH_ITER(hh, sdata->proxies, proxy, tmp) {
		if (!__subproxies_alive(proxy))
			continue;
		if (!proxy->global)
			break;
		if (proxy != sdata->proxy) {
			sdata->proxy = proxy;
			changed_id = proxy->id;
		}
		break;
	}
	mutex_unlock(&sdata->proxy_lock);

	if (changed_id != -1)
		LOGNOTICE("Stratifier setting active proxy to %d", changed_id);
}

static proxy_t *best_proxy(sdata_t *sdata)
{
	proxy_t *proxy;

	mutex_lock(&sdata->proxy_lock);
	proxy = sdata->proxy;
	mutex_unlock(&sdata->proxy_lock);

	return proxy;
}

static void check_globalproxies(sdata_t *sdata, proxy_t *proxy)
{
	check_bestproxy(sdata);
	if (proxy->parent == best_proxy(sdata)->parent)
		reconnect_global_clients(sdata);
}

static void check_proxy(sdata_t *sdata, proxy_t *proxy)
{
	if (proxy->global)
		check_globalproxies(sdata, proxy);
	else
		check_userproxies(sdata, proxy, proxy->userid);
}

static void dead_proxyid(sdata_t *sdata, const int id, const int subid, const bool replaced, const bool deleted)
{
	stratum_instance_t *client, *tmp;
	int reconnects = 0, proxyid = 0;
	int64_t headroom;
	proxy_t *proxy;

	proxy = existing_subproxy(sdata, id, subid);
	if (proxy) {
		proxy->dead = true;
		proxy->deleted = deleted;
		set_proxy_prio(sdata, proxy, 0xFFFF);
		if (!replaced && proxy->global)
			check_bestproxy(sdata);
	}
	LOGINFO("Stratifier dropping clients from proxy %d:%d", id, subid);
	headroom = current_headroom(sdata, &proxy);
	if (proxy)
		proxyid = proxy->id;

	ck_rlock(&sdata->instance_lock);
	HASH_ITER(hh, sdata->stratum_instances, client, tmp) {
		if (client->proxyid != id || client->subproxyid != subid)
			continue;
		/* Clients could remain connected to a dead connection here
		 * but should be picked up when we recruit enough slots after
		 * another notify. */
		if (headroom-- < 1) {
			client->reconnect = true;
			continue;
		}
		reconnects++;
		reconnect_client(sdata, client);
	}
	ck_runlock(&sdata->instance_lock);

	if (reconnects) {
		LOGINFO("%d clients flagged to reconnect from dead proxy %d:%d", reconnects,
			id, subid);
	}
	/* When a proxy dies, recruit more of the global proxies for them to
	 * fail over to in case user proxies are unavailable. */
	if (headroom < 0)
		generator_recruit(sdata->ckp, proxyid, -headroom);
}

static void update_subscribe(ckpool_t *ckp, const char *cmd)
{
	sdata_t *sdata = ckp->sdata, *dsdata;
	int id = 0, subid = 0, userid = 0;
	proxy_t *proxy, *old = NULL;
	const char *buf;
	bool global;
	json_t *val;

	if (unlikely(strlen(cmd) < 11)) {
		LOGWARNING("Received zero length string for subscribe in update_subscribe");
		return;
	}
	buf = cmd + 10;
	LOGDEBUG("Update subscribe: %s", buf);
	val = json_loads(buf, 0, NULL);
	if (unlikely(!val)) {
		LOGWARNING("Failed to json decode subscribe response in update_subscribe %s", buf);
		return;
	}
	if (unlikely(!json_get_int(&id, val, "proxy"))) {
		LOGWARNING("Failed to json decode proxy value in update_subscribe %s", buf);
		return;
	}
	if (unlikely(!json_get_int(&subid, val, "subproxy"))) {
		LOGWARNING("Failed to json decode subproxy value in update_subscribe %s", buf);
		return;
	}
	if (unlikely(!json_get_bool(&global, val, "global"))) {
		LOGWARNING("Failed to json decode global value in update_subscribe %s", buf);
		return;
	}
	if (!global) {
		if (unlikely(!json_get_int(&userid, val, "userid"))) {
			LOGWARNING("Failed to json decode userid value in update_subscribe %s", buf);
			return;
		}
	}

	if (!subid)
		LOGNOTICE("Got updated subscribe for proxy %d", id);
	else
		LOGINFO("Got updated subscribe for proxy %d:%d", id, subid);

	/* Is this a replacement for an existing proxy id? */
	old = existing_subproxy(sdata, id, subid);
	if (old) {
		dead_proxyid(sdata, id, subid, true, false);
		proxy = old;
		proxy->dead = false;
	} else /* This is where all new proxies are created */
		proxy = subproxy_by_id(sdata, id, subid);
	proxy->global = global;
	proxy->userid = userid;
	proxy->subscribed = true;
	proxy->diff = ckp->startdiff;
	memset(proxy->url, 0, 128);
	memset(proxy->auth, 0, 128);
	memset(proxy->pass, 0, 128);
	strncpy(proxy->url, json_string_value(json_object_get(val, "url")), 127);
	strncpy(proxy->auth, json_string_value(json_object_get(val, "auth")), 127);
	strncpy(proxy->pass, json_string_value(json_object_get(val, "pass")), 127);

	dsdata = proxy->sdata;

	ck_wlock(&dsdata->workbase_lock);
	/* Length is checked by generator */
	strcpy(proxy->enonce1, json_string_value(json_object_get(val, "enonce1")));
	proxy->enonce1constlen = strlen(proxy->enonce1) / 2;
	hex2bin(proxy->enonce1bin, proxy->enonce1, proxy->enonce1constlen);
	proxy->nonce2len = json_integer_value(json_object_get(val, "nonce2len"));
	if (ckp->nonce2length) {
		proxy->enonce1varlen = proxy->nonce2len - ckp->nonce2length;
		if (proxy->enonce1varlen < 0)
			proxy->enonce1varlen = 0;
	} else if (proxy->nonce2len > 7)
		proxy->enonce1varlen = 4;
	else if (proxy->nonce2len > 5)
		proxy->enonce1varlen = 2;
	else if (proxy->nonce2len > 3)
		proxy->enonce1varlen = 1;
	else
		proxy->enonce1varlen = 0;
	proxy->enonce2varlen = proxy->nonce2len - proxy->enonce1varlen;
	proxy->max_clients = 1ll << (proxy->enonce1varlen * 8);
	proxy->clients = 0;
	ck_wunlock(&dsdata->workbase_lock);

	if (subid) {
		LOGINFO("Upstream pool %s %d:%d extranonce2 length %d, max proxy clients %"PRId64,
			proxy->url, id, subid, proxy->nonce2len, proxy->max_clients);
	} else {
		LOGNOTICE("Upstream pool %s %d extranonce2 length %d, max proxy clients %"PRId64,
			  proxy->url, id, proxy->nonce2len, proxy->max_clients);
	}
	if (ckp->nonce2length && proxy->enonce2varlen != ckp->nonce2length)
		LOGWARNING("Only able to set nonce2len %d of requested %d on proxy %d:%d",
			   proxy->enonce2varlen, ckp->nonce2length, id, subid);
	json_decref(val);

	/* Set the priority on a new proxy now that we have all the fields
	 * filled in to push it to its correct priority position in the
	 * hashlist. */
	if (!old)
		set_proxy_prio(sdata, proxy, id);

	check_proxy(sdata, proxy);
}

/* Find the highest priority alive proxy belonging to userid and recruit extra
 * subproxies. */
static void recruit_best_userproxy(sdata_t *sdata, const int userid, const int recruits)
{
	proxy_t *proxy, *subproxy, *tmp, *subtmp;
	int id = -1;

	mutex_lock(&sdata->proxy_lock);
	HASH_ITER(hh, sdata->proxies, proxy, tmp) {
		if (proxy->userid < userid)
			continue;
		if (proxy->userid > userid)
			break;
		HASH_ITER(sh, proxy->subproxies, subproxy, subtmp) {
			if (subproxy->dead)
				continue;
			id = proxy->id;
		}
	}
	mutex_unlock(&sdata->proxy_lock);

	if (id != -1)
		generator_recruit(sdata->ckp, id, recruits);
}

/* Check how much headroom the userid proxies have and reconnect any clients
 * that are not bound to it that should be */
static void check_userproxies(sdata_t *sdata, proxy_t *proxy, const int userid)
{
	int64_t headroom = best_userproxy_headroom(sdata, userid);
	stratum_instance_t *client, *tmpclient;
	int reconnects = 0;

	ck_rlock(&sdata->instance_lock);
	HASH_ITER(hh, sdata->stratum_instances, client, tmpclient) {
		if (client->dropped)
			continue;
		if (!client->authorised)
			continue;
		if (client->user_id != userid)
			continue;
		/* Is the client already bound to a proxy of its own userid of
		 * a higher priority than this one. */
		if (client->proxy->userid == userid &&
		    client->proxy->parent->priority <= proxy->parent->priority)
			continue;
		if (headroom-- < 1)
			continue;
		reconnects++;
		reconnect_client(sdata, client);
	}
	ck_runlock(&sdata->instance_lock);

	if (reconnects) {
		LOGINFO("%d clients flagged for reconnect to user %d proxies",
			reconnects, userid);
	}
	if (headroom < 0)
		recruit_best_userproxy(sdata, userid, -headroom);
}

static void update_notify(ckpool_t *ckp, const char *cmd)
{
	sdata_t *sdata = ckp->sdata, *dsdata;
	bool new_block = false, clean;
	int i, id = 0, subid = 0;
	char header[228];
	const char *buf;
	proxy_t *proxy;
	workbase_t *wb;
	json_t *val;

	if (unlikely(strlen(cmd) < 8)) {
		LOGWARNING("Zero length string passed to update_notify");
		return;
	}
	buf = cmd + 7; /* "notify=" */
	LOGDEBUG("Update notify: %s", buf);

	val = json_loads(buf, 0, NULL);
	if (unlikely(!val)) {
		LOGWARNING("Failed to json decode in update_notify");
		return;
	}
	json_get_int(&id, val, "proxy");
	json_get_int(&subid, val, "subproxy");
	proxy = existing_subproxy(sdata, id, subid);
	if (unlikely(!proxy || !proxy->subscribed)) {
		LOGINFO("No valid proxy %d:%d subscription to update notify yet", id, subid);
		goto out;
	}
	LOGINFO("Got updated notify for proxy %d:%d", id, subid);

	wb = ckzalloc(sizeof(workbase_t));
	wb->ckp = ckp;
	wb->proxy = true;

	json_get_int64(&wb->id, val, "jobid");
	json_strcpy(wb->prevhash, val, "prevhash");
	json_intcpy(&wb->coinb1len, val, "coinb1len");
	wb->coinb1bin = ckalloc(wb->coinb1len);
	wb->coinb1 = ckalloc(wb->coinb1len * 2 + 1);
	json_strcpy(wb->coinb1, val, "coinbase1");
	hex2bin(wb->coinb1bin, wb->coinb1, wb->coinb1len);
	wb->height = get_sernumber(wb->coinb1bin + 42);
	json_strdup(&wb->coinb2, val, "coinbase2");
	wb->coinb2len = strlen(wb->coinb2) / 2;
	wb->coinb2bin = ckalloc(wb->coinb2len);
	hex2bin(wb->coinb2bin, wb->coinb2, wb->coinb2len);
	wb->merkle_array = json_object_dup(val, "merklehash");
	wb->merkles = json_array_size(wb->merkle_array);
	for (i = 0; i < wb->merkles; i++) {
		strcpy(&wb->merklehash[i][0], json_string_value(json_array_get(wb->merkle_array, i)));
		hex2bin(&wb->merklebin[i][0], &wb->merklehash[i][0], 32);
	}
	json_strcpy(wb->bbversion, val, "bbversion");
	json_strcpy(wb->nbit, val, "nbit");
	json_strcpy(wb->ntime, val, "ntime");
	sscanf(wb->ntime, "%x", &wb->ntime32);
	clean = json_is_true(json_object_get(val, "clean"));
	ts_realtime(&wb->gentime);
	snprintf(header, 225, "%s%s%s%s%s%s%s",
		 wb->bbversion, wb->prevhash,
		 "0000000000000000000000000000000000000000000000000000000000000000",
		 wb->ntime, wb->nbit,
		 "00000000", /* nonce */
		 workpadding);
	LOGDEBUG("Header: %s", header);
	hex2bin(wb->headerbin, header, 112);
	wb->txn_hashes = ckzalloc(1);

	dsdata = proxy->sdata;

	ck_rlock(&dsdata->workbase_lock);
	strcpy(wb->enonce1const, proxy->enonce1);
	wb->enonce1constlen = proxy->enonce1constlen;
	memcpy(wb->enonce1constbin, proxy->enonce1bin, wb->enonce1constlen);
	wb->enonce1varlen = proxy->enonce1varlen;
	wb->enonce2varlen = proxy->enonce2varlen;
	wb->diff = proxy->diff;
	ck_runlock(&dsdata->workbase_lock);

	add_base(ckp, dsdata, wb, &new_block);
	if (new_block) {
		if (subid)
			LOGINFO("Block hash on proxy %d:%d changed to %s", id, subid, dsdata->lastswaphash);
		else
			LOGNOTICE("Block hash on proxy %d changed to %s", id, dsdata->lastswaphash);
	}

	check_proxy(sdata, proxy);
	clean |= new_block;
	LOGINFO("Proxy %d:%d broadcast updated stratum notify with%s clean", id,
		subid, clean ? "" : "out");
	stratum_broadcast_update(dsdata, wb, clean);
out:
	json_decref(val);
}

static void stratum_send_diff(sdata_t *sdata, const stratum_instance_t *client);

static void update_diff(ckpool_t *ckp, const char *cmd)
{
	sdata_t *sdata = ckp->sdata, *dsdata;
	stratum_instance_t *client, *tmp;
	double old_diff, diff;
	int id = 0, subid = 0;
	const char *buf;
	proxy_t *proxy;
	json_t *val;

	if (unlikely(strlen(cmd) < 6)) {
		LOGWARNING("Zero length string passed to update_diff");
		return;
	}
	buf = cmd + 5; /* "diff=" */
	LOGDEBUG("Update diff: %s", buf);

	val = json_loads(buf, 0, NULL);
	if (unlikely(!val)) {
		LOGWARNING("Failed to json decode in update_diff");
		return;
	}
	json_get_int(&id, val, "proxy");
	json_get_int(&subid, val, "subproxy");
	json_dblcpy(&diff, val, "diff");
	json_decref(val);

	LOGINFO("Got updated diff for proxy %d:%d", id, subid);
	proxy = existing_subproxy(sdata, id, subid);
	if (!proxy) {
		LOGINFO("No existing subproxy %d:%d to update diff", id, subid);
		return;
	}

	/* We only really care about integer diffs so clamp the lower limit to
	 * 1 or it will round down to zero. */
	if (unlikely(diff < 1))
		diff = 1;

	dsdata = proxy->sdata;

	if (unlikely(!dsdata->current_workbase)) {
		LOGINFO("No current workbase to update diff yet");
		return;
	}

	ck_wlock(&dsdata->workbase_lock);
	old_diff = proxy->diff;
	dsdata->current_workbase->diff = proxy->diff = diff;
	ck_wunlock(&dsdata->workbase_lock);

	if (old_diff < diff)
		return;

	/* If the diff has dropped, iterate over all the clients and check
	 * they're at or below the new diff, and update it if not. */
	ck_rlock(&sdata->instance_lock);
	HASH_ITER(hh, sdata->stratum_instances, client, tmp) {
		if (client->proxyid != id)
			continue;
		if (client->subproxyid != subid)
			continue;
		if (client->diff > diff) {
			client->diff = diff;
			stratum_send_diff(sdata, client);
		}
	}
	ck_runlock(&sdata->instance_lock);
}

#if 0
static void generator_drop_proxy(ckpool_t *ckp, const int64_t id, const int subid)
{
	char msg[256];

	sprintf(msg, "dropproxy=%ld:%d", id, subid);
	send_proc(ckp->generator,msg);
}
#endif

static void free_proxy(ckpool_t *ckp, proxy_t *proxy)
{
	sdata_t *dsdata = proxy->sdata;

	/* Delete any shares in the proxy's hashtable. */
	if (dsdata) {
		share_t *share, *tmpshare;
		workbase_t *wb, *tmpwb;

		mutex_lock(&dsdata->share_lock);
		HASH_ITER(hh, dsdata->shares, share, tmpshare) {
			HASH_DEL(dsdata->shares, share);
			dealloc(share);
		}
		mutex_unlock(&dsdata->share_lock);

		ck_wlock(&dsdata->workbase_lock);
		HASH_ITER(hh, dsdata->workbases, wb, tmpwb) {
			HASH_DEL(dsdata->workbases, wb);
			clear_workbase(ckp, wb);
		}
		ck_wunlock(&dsdata->workbase_lock);
	}

	free(proxy->sdata);
	free(proxy);
}

/* Remove subproxies that are flagged dead. Then see if there
 * are any retired proxies that no longer have any other subproxies and reap
 * those. */
static void reap_proxies(ckpool_t *ckp, sdata_t *sdata)
{
	proxy_t *proxy, *proxytmp, *subproxy, *subtmp;
	int dead = 0;

	if (!ckp->proxy)
		return;

	mutex_lock(&sdata->proxy_lock);
	HASH_ITER(hh, sdata->proxies, proxy, proxytmp) {
		HASH_ITER(sh, proxy->subproxies, subproxy, subtmp) {
			if (!subproxy->bound_clients && !subproxy->dead) {
				/* Reset the counter to reuse this proxy */
				subproxy->clients = 0;
				continue;
			}
			if (proxy == subproxy)
				continue;
			if (subproxy->bound_clients)
				continue;
			if (!subproxy->dead)
				continue;
			if (unlikely(!subproxy->subid)) {
				LOGWARNING("Unexepectedly found proxy %d:%d as subproxy of %d:%d",
					   subproxy->id, subproxy->subid, proxy->id, proxy->subid);
				continue;
			}
			if (unlikely(subproxy == sdata->proxy)) {
				LOGWARNING("Unexepectedly found proxy %d:%d as current",
					   subproxy->id, subproxy->subid);
				continue;
			}
			dead++;
			HASH_DELETE(sh, proxy->subproxies, subproxy);
			proxy->subproxy_count--;
			free_proxy(ckp, subproxy);
		}
		/* Should we reap the parent proxy too?*/
		if (!proxy->deleted || proxy->subproxy_count > 1 || proxy->bound_clients)
			continue;
		HASH_DELETE(sh, proxy->subproxies, proxy);
		HASH_DELETE(hh, sdata->proxies, proxy);
		free_proxy(ckp, proxy);
	}
	mutex_unlock(&sdata->proxy_lock);

	if (dead)
		LOGINFO("Stratifier discarded %d dead proxies", dead);
}

/* Enter with instance_lock held */
static stratum_instance_t *__instance_by_id(sdata_t *sdata, const int64_t id)
{
	stratum_instance_t *client;

	HASH_FIND_I64(sdata->stratum_instances, &id, client);
	return client;
}

/* Increase the reference count of instance */
static void __inc_instance_ref(stratum_instance_t *client)
{
	client->ref++;
}

/* Find an __instance_by_id and increase its reference count allowing us to
 * use this instance outside of instance_lock without fear of it being
 * dereferenced. Does not return dropped clients still on the list. */
static inline stratum_instance_t *ref_instance_by_id(sdata_t *sdata, const int64_t id)
{
	stratum_instance_t *client;

	ck_wlock(&sdata->instance_lock);
	client = __instance_by_id(sdata, id);
	if (client) {
		if (unlikely(client->dropped))
			client = NULL;
		else
			__inc_instance_ref(client);
	}
	ck_wunlock(&sdata->instance_lock);

	return client;
}

static void __drop_client(sdata_t *sdata, stratum_instance_t *client, bool lazily, char **msg)
{
	user_instance_t *user = client->user_instance;
	bool parent = false;

	if (unlikely(client->node)) {
		DL_DELETE(sdata->node_instances, client);
		parent = true;
	} else if (unlikely(client->trusted)) {
		DL_DELETE(sdata->remote_instances, client);
		parent = true;
	} else if (unlikely(client->passthrough))
		parent = true;

	/* Tag any subclients of this parent to be dropped lazily */
	if (parent) {
		stratum_instance_t *tmp;

		for (tmp = sdata->stratum_instances; tmp; tmp = tmp->hh.next) {
			int64_t subid = subclient(tmp->id);

			if (subid && subid == client->id)
				tmp->dropped = true;
		}
	}

	if (client->workername) {
		if (user) {
			ASPRINTF(msg, "Dropped client %s %s %suser %s worker %s %s",
				 client->identity, client->address, user->throttled ? "throttled " : "",
				 user->username, client->workername, lazily ? "lazily" : "");
		} else {
			ASPRINTF(msg, "Dropped client %s %s no user worker %s %s",
				 client->identity, client->address, client->workername,
				 lazily ? "lazily" : "");
		}
	} else {
		ASPRINTF(msg, "Dropped workerless client %s %s %s",
			 client->identity, client->address, lazily ? "lazily" : "");
	}
	__del_client(sdata, client);
	__kill_instance(sdata, client);
}

static int __dec_instance_ref(stratum_instance_t *client)
{
	return --client->ref;
}

/* Decrease the reference count of instance. */
static void _dec_instance_ref(sdata_t *sdata, stratum_instance_t *client, const char *file,
			      const char *func, const int line)
{
	char_entry_t *entries = NULL;
	bool dropped = false;
	char *msg;
	int ref;

	ck_wlock(&sdata->instance_lock);
	ref = __dec_instance_ref(client);
	/* See if there are any instances that were dropped that could not be
	 * moved due to holding a reference and drop them now. */
	if (unlikely(client->dropped && !ref)) {
		dropped = true;
		__drop_client(sdata, client, true, &msg);
		add_msg_entry(&entries, &msg);
	}
	ck_wunlock(&sdata->instance_lock);

	notice_msg_entries(&entries);
	/* This should never happen */
	if (unlikely(ref < 0))
		LOGERR("Instance ref count dropped below zero from %s %s:%d", file, func, line);

	if (dropped)
		reap_proxies(sdata->ckp, sdata);
}

#define dec_instance_ref(sdata, instance) _dec_instance_ref(sdata, instance, __FILE__, __func__, __LINE__)

/* If we have a no longer used stratum instance in the recycled linked list,
 * use that, otherwise calloc a fresh one. */
static stratum_instance_t *__recruit_stratum_instance(sdata_t *sdata)
{
	stratum_instance_t *client = sdata->recycled_instances;

	if (client)
		DL_DELETE(sdata->recycled_instances, client);
	else {
		client = ckzalloc(sizeof(stratum_instance_t));
		sdata->stratum_generated++;
	}
	return client;
}

/* Enter with write instance_lock held */
static stratum_instance_t *__stratum_add_instance(ckpool_t *ckp, int64_t id, const char *address,
						  int server)
{
	sdata_t *sdata = ckp->sdata;
	stratum_instance_t *client;
	int64_t pass_id;

	client = __recruit_stratum_instance(sdata);
	client->start_time = time(NULL);
	client->id = id;
	client->session_id = ++sdata->session_id;
	strcpy(client->address, address);
	/* Sanity check to not overflow lookup in ckp->serverurl[] */
	if (server >= ckp->serverurls)
		server = 0;
	client->server = server;
	client->diff = client->old_diff = ckp->startdiff;
	client->ckp = ckp;
	tv_time(&client->ldc);
	HASH_ADD_I64(sdata->stratum_instances, id, client);
	/* Points to ckp sdata in ckpool mode, but is changed later in proxy
	 * mode . */
	client->sdata = sdata;
	if ((pass_id = subclient(id))) {
		stratum_instance_t *remote = __instance_by_id(sdata, pass_id);

		id &= 0xffffffffll;
		if (remote && remote->node) {
			client->latency = remote->latency;
			LOGINFO("Client %s inherited node latency of %d",
				client->identity, client->latency);
			sprintf(client->identity, "node:%"PRId64" subclient:%"PRId64,
				pass_id, id);
		} else if (remote && remote->trusted) {
			sprintf(client->identity, "remote:%"PRId64" subclient:%"PRId64,
				pass_id, id);
		} else { /* remote->passthrough remaining */
			sprintf(client->identity, "passthrough:%"PRId64" subclient:%"PRId64,
				pass_id, id);
		}
	} else
		sprintf(client->identity, "%"PRId64, id);
	return client;
}

static uint64_t disconnected_sessionid_exists(sdata_t *sdata, const int session_id,
					      const int64_t id)
{
	session_t *session;
	int64_t old_id = 0;
	uint64_t ret = 0;

	ck_wlock(&sdata->instance_lock);
	HASH_FIND_INT(sdata->disconnected_sessions, &session_id, session);
	if (!session)
		goto out_unlock;
	HASH_DEL(sdata->disconnected_sessions, session);
	sdata->stats.disconnected--;
	ret = session->enonce1_64;
	old_id = session->client_id;
	dealloc(session);
out_unlock:
	ck_wunlock(&sdata->instance_lock);

	if (ret)
		LOGINFO("Reconnecting old instance %"PRId64" to instance %"PRId64, old_id, id);
	return ret;
}

static inline bool client_active(stratum_instance_t *client)
{
	return (client->authorised && !client->dropped);
}

/* Ask the connector asynchronously to send us dropclient commands if this
 * client no longer exists. */
static void connector_test_client(ckpool_t *ckp, const int64_t id)
{
	char buf[256];

	LOGDEBUG("Stratifier requesting connector test client %"PRId64, id);
	snprintf(buf, 255, "testclient=%"PRId64, id);
	send_proc(ckp->connector, buf);
}

/* For creating a list of sends without locking that can then be concatenated
 * to the stratum_sends list. Minimises locking and avoids taking recursive
 * locks. Sends only to sdata bound clients (everyone in ckpool) */
static void stratum_broadcast(sdata_t *sdata, json_t *val, const int msg_type)
{
	ckpool_t *ckp = sdata->ckp;
	sdata_t *ckp_sdata = ckp->sdata;
	stratum_instance_t *client, *tmp;
	ckmsg_t *bulk_send = NULL;
	int messages = 0;

	if (unlikely(!val)) {
		LOGERR("Sent null json to stratum_broadcast");
		return;
	}

	if (ckp->node) {
		json_decref(val);
		return;
	}

	ck_rlock(&ckp_sdata->instance_lock);
	HASH_ITER(hh, ckp_sdata->stratum_instances, client, tmp) {
		ckmsg_t *client_msg;
		smsg_t *msg;

		if (sdata != ckp_sdata && client->sdata != sdata)
			continue;

		if (!client_active(client) || client->node || client->trusted)
			continue;

		/* Only send messages to whitelisted clients */
		if (msg_type == SM_MSG && !client->messages)
			continue;

		client_msg = ckalloc(sizeof(ckmsg_t));
		msg = ckzalloc(sizeof(smsg_t));
		if (subclient(client->id))
			json_set_string(val, "node.method", stratum_msgs[msg_type]);
		msg->json_msg = json_deep_copy(val);
		msg->client_id = client->id;
		client_msg->data = msg;
		DL_APPEND(bulk_send, client_msg);
		messages++;
	}
	ck_runlock(&ckp_sdata->instance_lock);

	json_decref(val);

	if (likely(bulk_send))
		ssend_bulk_append(sdata, bulk_send, messages);
	if (msg_type == SM_UPDATE)
		send_postponed(sdata);
}

static void stratum_add_send(sdata_t *sdata, json_t *val, const int64_t client_id,
			     const int msg_type)
{
	ckpool_t *ckp = sdata->ckp;
	int64_t remote_id;
	smsg_t *msg;

	if (ckp->node) {
		/* Node shouldn't be sending any messages as it only uses the
		 * stratifier for monitoring activity. */
		json_decref(val);
		return;
	}

	if ((remote_id = subclient(client_id))) {
		stratum_instance_t *remote = ref_instance_by_id(sdata, remote_id);

		if (unlikely(!remote)) {
			json_decref(val);
			return;
		}
		if (remote->trusted)
			json_set_string(val, "method", stratum_msgs[msg_type]);
		else /* Both remote->node and remote->passthrough */
			json_set_string(val, "node.method", stratum_msgs[msg_type]);
		dec_instance_ref(sdata, remote);
	}
	LOGDEBUG("Sending stratum message %s", stratum_msgs[msg_type]);
	msg = ckzalloc(sizeof(smsg_t));
	msg->json_msg = val;
	msg->client_id = client_id;
	if (likely(ckmsgq_add(sdata->ssends, msg)))
		return;
	json_decref(msg->json_msg);
	free(msg);
}

static void drop_client(ckpool_t *ckp, sdata_t *sdata, const int64_t id)
{
	char_entry_t *entries = NULL;
	stratum_instance_t *client;
	char *msg;

	LOGINFO("Stratifier asked to drop client %"PRId64, id);

	ck_wlock(&sdata->instance_lock);
	client = __instance_by_id(sdata, id);
	if (client && !client->dropped) {
		__disconnect_session(sdata, client);
		/* If the client is still holding a reference, don't drop them
		 * now but wait till the reference is dropped */
		if (!client->ref) {
			__drop_client(sdata, client, false, &msg);
			add_msg_entry(&entries, &msg);
		} else
			client->dropped = true;
	}
	ck_wunlock(&sdata->instance_lock);

	notice_msg_entries(&entries);
	reap_proxies(ckp, sdata);
}

static void stratum_broadcast_message(sdata_t *sdata, const char *msg)
{
	json_t *json_msg;

	JSON_CPACK(json_msg, "{sosss[s]}", "id", json_null(), "method", "client.show_message",
			     "params", msg);
	stratum_broadcast(sdata, json_msg, SM_MSG);
}

/* Send a generic reconnect to all clients without parameters to make them
 * reconnect to the same server. */
static void request_reconnect(sdata_t *sdata, const char *cmd)
{
	char *port = strdupa(cmd), *url = NULL;
	stratum_instance_t *client, *tmp;
	json_t *json_msg;

	strsep(&port, ":");
	if (port)
		url = strsep(&port, ",");
	if (url && port) {
		JSON_CPACK(json_msg, "{sosss[ssi]}", "id", json_null(), "method", "client.reconnect",
			"params", url, port, 0);
	} else
		JSON_CPACK(json_msg, "{sosss[]}", "id", json_null(), "method", "client.reconnect",
		   "params");
	stratum_broadcast(sdata, json_msg, SM_RECONNECT);

	/* Tag all existing clients as dropped now so they can be removed
	 * lazily */
	ck_wlock(&sdata->instance_lock);
	HASH_ITER(hh, sdata->stratum_instances, client, tmp) {
		client->dropped = true;
	}
	ck_wunlock(&sdata->instance_lock);
}

static void reset_bestshares(sdata_t *sdata)
{
	user_instance_t *user, *tmpuser;
	stratum_instance_t *client, *tmp;

	/* Can do this unlocked since it's just zeroing the values */
	sdata->stats.accounted_diff_shares =
	sdata->stats.accounted_shares =
	sdata->stats.accounted_rejects = 0;
	sdata->stats.best_diff = 0;

	ck_rlock(&sdata->instance_lock);
	HASH_ITER(hh, sdata->stratum_instances, client, tmp) {
		client->best_diff = 0;
	}
	HASH_ITER(hh, sdata->user_instances, user, tmpuser) {
		worker_instance_t *worker;

		user->best_diff = 0;
		DL_FOREACH(user->worker_instances, worker) {
			worker->best_diff = 0;
		}
	}
	ck_runlock(&sdata->instance_lock);
}

static user_instance_t *get_user(sdata_t *sdata, const char *username);

static user_instance_t *user_by_workername(sdata_t *sdata, const char *workername)
{
	char *username = strdupa(workername), *ignore;
	user_instance_t *user;

	ignore = username;
	strsep(&ignore, "._");

	/* Find the user first */
	user = get_user(sdata, username);
	return user;
}

static worker_instance_t *get_worker(sdata_t *sdata, user_instance_t *user, const char *workername);

static json_t *worker_stats(const worker_instance_t *worker)
{
	char suffix1[16], suffix5[16], suffix60[16], suffix1440[16], suffix10080[16];
	json_t *val;
	double ghs;

	ghs = worker->dsps1 * nonces;
	suffix_string(ghs, suffix1, 16, 0);

	ghs = worker->dsps5 * nonces;
	suffix_string(ghs, suffix5, 16, 0);

	ghs = worker->dsps60 * nonces;
	suffix_string(ghs, suffix60, 16, 0);

	ghs = worker->dsps1440 * nonces;
	suffix_string(ghs, suffix1440, 16, 0);

	ghs = worker->dsps10080 * nonces;
	suffix_string(ghs, suffix10080, 16, 0);

	JSON_CPACK(val, "{ss,ss,ss,ss,ss}",
			"hashrate1m", suffix1,
			"hashrate5m", suffix5,
			"hashrate1hr", suffix60,
			"hashrate1d", suffix1440,
			"hashrate7d", suffix10080);
	return val;
}

static json_t *user_stats(const user_instance_t *user)
{
	char suffix1[16], suffix5[16], suffix60[16], suffix1440[16], suffix10080[16];
	json_t *val;
	double ghs;

	ghs = user->dsps1 * nonces;
	suffix_string(ghs, suffix1, 16, 0);

	ghs = user->dsps5 * nonces;
	suffix_string(ghs, suffix5, 16, 0);

	ghs = user->dsps60 * nonces;
	suffix_string(ghs, suffix60, 16, 0);

	ghs = user->dsps1440 * nonces;
	suffix_string(ghs, suffix1440, 16, 0);

	ghs = user->dsps10080 * nonces;
	suffix_string(ghs, suffix10080, 16, 0);

	JSON_CPACK(val, "{ss,ss,ss,ss,ss}",
			"hashrate1m", suffix1,
			"hashrate5m", suffix5,
			"hashrate1hr", suffix60,
			"hashrate1d", suffix1440,
			"hashrate7d", suffix10080);
	return val;
}

/* Adjust workinfo id to virtual value for remote trusted workinfos */
static void remap_workinfo_id(sdata_t *sdata, json_t *val)
{
	int64_t mapped_id, id;
	workbase_t *wb;

	json_get_int64(&id, val, "workinfoid");

	ck_rlock(&sdata->workbase_lock);
	HASH_FIND_I64(sdata->remote_workbases, &id, wb);
	if (likely(wb))
		mapped_id = wb->mapped_id;
	else
		mapped_id = id;
	ck_runlock(&sdata->workbase_lock);

	/* Replace value with mapped id */
	json_set_int64(val, "workinfoid", mapped_id);
}

static void block_solve(ckpool_t *ckp, const char *blockhash)
{
	ckmsg_t *block, *tmp, *found = NULL;
	char *msg, *workername = NULL;
	sdata_t *sdata = ckp->sdata;
	char cdfield[64];
	double diff = 0;
	int height = 0;
	ts_t ts_now;
	json_t *val;

	if (!ckp->node)
		update_base(sdata, GEN_PRIORITY);

	ts_realtime(&ts_now);
	sprintf(cdfield, "%lu,%lu", ts_now.tv_sec, ts_now.tv_nsec);

	mutex_lock(&sdata->block_lock);
	DL_FOREACH_SAFE(sdata->block_solves, block, tmp) {
		val = block->data;
		char *solvehash;

		json_get_string(&solvehash, val, "blockhash");
		if (unlikely(!solvehash)) {
			LOGERR("Failed to find blockhash in block_solve json!");
			continue;
		}
		if (!strcmp(solvehash, blockhash)) {
			dealloc(solvehash);
			json_get_string(&workername, val, "workername");
			found = block;
			DL_DELETE(sdata->block_solves, block);
			break;
		}
		dealloc(solvehash);
	}
	mutex_unlock(&sdata->block_lock);

	if (!found) {
		LOGINFO("Failed to find blockhash %s in block_solve, possibly from downstream",
			blockhash);
	} else {
		val = found->data;
		json_set_string(val, "confirmed", "1");
		json_set_string(val, "createdate", cdfield);
		json_set_string(val, "createcode", __func__);
		json_get_int(&height, val, "height");
		json_get_double(&diff, val, "diff");
		if (ckp->remote)
			upstream_json_msgtype(ckp, val, SM_BLOCK);
		else
			ckdbq_add(ckp, ID_BLOCK, val);
		free(found);
	}

	if (!workername) {
		ASPRINTF(&msg, "Block solved by %s!", ckp->name);
		LOGWARNING("Solved and confirmed block!");
	} else {
		json_t *user_val, *worker_val;
		worker_instance_t *worker;
		user_instance_t *user;
		char *s;

		ASPRINTF(&msg, "Block %d solved by %s @ %s!", height, workername, ckp->name);
		LOGWARNING("Solved and confirmed block %d by %s", height, workername);
		user = user_by_workername(sdata, workername);
		worker = get_worker(sdata, user, workername);

		ck_rlock(&sdata->instance_lock);
		user_val = user_stats(user);
		worker_val = worker_stats(worker);
		ck_runlock(&sdata->instance_lock);

		s = json_dumps(user_val, JSON_NO_UTF8 | JSON_PRESERVE_ORDER);
		json_decref(user_val);
		LOGWARNING("User %s:%s", user->username, s);
		dealloc(s);
		s = json_dumps(worker_val, JSON_NO_UTF8 | JSON_PRESERVE_ORDER);
		json_decref(worker_val);
		LOGWARNING("Worker %s:%s", workername, s);
		dealloc(s);
	}
	if (likely(sdata->current_workbase)) {
		double bdiff, sdiff = sdata->stats.accounted_diff_shares;

		bdiff = sdiff / sdata->current_workbase->network_diff * 100;
		LOGWARNING("Block solved after %.0lf shares at %.1f%% diff",
			   sdiff, bdiff);
	}
	stratum_broadcast_message(sdata, msg);
	free(msg);

	free(workername);

	reset_bestshares(sdata);
}

void stratifier_block_solve(ckpool_t *ckp, const char *blockhash)
{
	block_solve(ckp, blockhash);
}

static void block_reject(sdata_t *sdata, const char *blockhash)
{
	ckmsg_t *block, *tmp, *found = NULL;
	int height = 0;
	json_t *val;

	mutex_lock(&sdata->block_lock);
	DL_FOREACH_SAFE(sdata->block_solves, block, tmp) {
		val = block->data;
		char *solvehash;

		json_get_string(&solvehash, val, "blockhash");
		if (unlikely(!solvehash)) {
			LOGERR("Failed to find blockhash in block_reject json!");
			continue;
		}
		if (!strcmp(solvehash, blockhash)) {
			dealloc(solvehash);
			found = block;
			DL_DELETE(sdata->block_solves, block);
			break;
		}
		dealloc(solvehash);
	}
	mutex_unlock(&sdata->block_lock);

	if (!found) {
		LOGINFO("Failed to find blockhash %s in block_reject, possibly from downstream",
			blockhash);
		return;
	}
	val = found->data;
	json_get_int(&height, val, "height");
	json_decref(val);
	free(found);

	LOGWARNING("Submitted, but had block %d rejected", height);
}

void stratifier_block_reject(ckpool_t *ckp, const char *blockhash)
{
	block_reject(ckp->sdata, blockhash);
}

/* Some upstream pools (like p2pool) don't update stratum often enough and
 * miners disconnect if they don't receive regular communication so send them
 * a ping at regular intervals */
static void broadcast_ping(sdata_t *sdata)
{
	json_t *json_msg;

	JSON_CPACK(json_msg, "{s:[],s:i,s:s}",
		   "params",
		   "id", 42,
		   "method", "mining.ping");

	stratum_broadcast(sdata, json_msg, SM_PING);
}

static void ckmsgq_stats(ckmsgq_t *ckmsgq, const int size, json_t **val)
{
	int objects, generated;
	int64_t memsize;
	ckmsg_t *msg;

	mutex_lock(ckmsgq->lock);
	DL_COUNT(ckmsgq->msgs, msg, objects);
	generated = ckmsgq->messages;
	mutex_unlock(ckmsgq->lock);

	memsize = (sizeof(ckmsg_t) + size) * objects;
	JSON_CPACK(*val, "{si,si,si}", "count", objects, "memory", memsize, "generated", generated);
}

char *stratifier_stats(ckpool_t *ckp, void *data)
{
	json_t *val = json_object(), *subval;
	int objects, generated;
	sdata_t *sdata = data;
	int64_t memsize;
	char *buf;

	ck_rlock(&sdata->workbase_lock);
	objects = HASH_COUNT(sdata->workbases);
	memsize = SAFE_HASH_OVERHEAD(sdata->workbases) + sizeof(workbase_t) * objects;
	generated = sdata->workbases_generated;
	ck_runlock(&sdata->workbase_lock);

	JSON_CPACK(subval, "{si,si,si}", "count", objects, "memory", memsize, "generated", generated);
	json_set_object(val, "workbases", subval);

	ck_rlock(&sdata->instance_lock);
	if (ckp->btcsolo) {
		user_instance_t *user, *tmpuser;
		int subobjects;

		objects = 0;
		memsize = 0;
		HASH_ITER(hh, sdata->user_instances, user, tmpuser) {
			subobjects = HASH_COUNT(user->userwbs);
			objects += subobjects;
			memsize += SAFE_HASH_OVERHEAD(user->userwbs) + sizeof(struct userwb) * subobjects;
		}
		generated = sdata->userwbs_generated;
		JSON_CPACK(subval, "{si,si,si}", "count", objects, "memory", memsize, "generated", generated);
		json_set_object(val, "userwbs", subval);
	}

	objects = HASH_COUNT(sdata->user_instances);
	memsize = SAFE_HASH_OVERHEAD(sdata->user_instances) + sizeof(stratum_instance_t) * objects;
	JSON_CPACK(subval, "{si,si}", "count", objects, "memory", memsize);
	json_set_object(val, "users", subval);

	objects = HASH_COUNT(sdata->stratum_instances);
	memsize = SAFE_HASH_OVERHEAD(sdata->stratum_instances);
	generated = sdata->stratum_generated;
	JSON_CPACK(subval, "{si,si,si}", "count", objects, "memory", memsize, "generated", generated);
	json_set_object(val, "clients", subval);

	objects = sdata->stats.disconnected;
	generated = sdata->disconnected_generated;
	memsize = SAFE_HASH_OVERHEAD(sdata->disconnected_sessions);
	memsize += sizeof(session_t) * sdata->stats.disconnected;
	JSON_CPACK(subval, "{si,si,si}", "count", objects, "memory", memsize, "generated", generated);
	json_set_object(val, "disconnected", subval);
	ck_runlock(&sdata->instance_lock);

	mutex_lock(&sdata->share_lock);
	generated = sdata->shares_generated;
	objects = HASH_COUNT(sdata->shares);
	memsize = SAFE_HASH_OVERHEAD(sdata->shares) + sizeof(share_t) * objects;
	mutex_unlock(&sdata->share_lock);

	JSON_CPACK(subval, "{si,si,si}", "count", objects, "memory", memsize, "generated", generated);
	json_set_object(val, "shares", subval);

	ckmsgq_stats(sdata->ssends, sizeof(smsg_t), &subval);
	json_set_object(val, "ssends", subval);
	/* Don't know exactly how big the string is so just count the pointer for now */
	ckmsgq_stats(sdata->srecvs, sizeof(char *), &subval);
	json_set_object(val, "srecvs", subval);
	if (!CKP_STANDALONE(ckp)) {
		ckmsgq_stats(sdata->ckdbq, sizeof(char *), &subval);
		json_set_object(val, "ckdbq", subval);
	}
	ckmsgq_stats(sdata->stxnq, sizeof(json_params_t), &subval);
	json_set_object(val, "stxnq", subval);

	buf = json_dumps(val, JSON_NO_UTF8 | JSON_PRESERVE_ORDER);
	json_decref(val);
	LOGNOTICE("Stratifier stats: %s", buf);
	return buf;
}

/* Send a single client a reconnect request, setting the time we sent the
 * request so we can drop the client lazily if it hasn't reconnected on its
 * own more than one minute later if we call reconnect again */
static void reconnect_client(sdata_t *sdata, stratum_instance_t *client)
{
	json_t *json_msg;

	/* Already requested? */
	if (client->reconnect_request) {
		if (time(NULL) - client->reconnect_request >= 60)
			connector_drop_client(sdata->ckp, client->id);
		return;
	}
	client->reconnect_request = time(NULL);
	JSON_CPACK(json_msg, "{sosss[]}", "id", json_null(), "method", "client.reconnect",
		   "params");
	stratum_add_send(sdata, json_msg, client->id, SM_RECONNECT);
}

static void dead_proxy(ckpool_t *ckp, sdata_t *sdata, const char *buf)
{
	int id = 0, subid = 0;

	sscanf(buf, "deadproxy=%d:%d", &id, &subid);
	dead_proxyid(sdata, id, subid, false, false);
	reap_proxies(ckp, sdata);
}

static void del_proxy(ckpool_t *ckp, sdata_t *sdata, const char *buf)
{
	int id = 0, subid = 0;

	sscanf(buf, "delproxy=%d:%d", &id, &subid);
	dead_proxyid(sdata, id, subid, false, true);
	reap_proxies(ckp, sdata);
}

static void reconnect_client_id(sdata_t *sdata, const int64_t client_id)
{
	stratum_instance_t *client;

	client = ref_instance_by_id(sdata, client_id);
	if (!client) {
		LOGINFO("reconnect_client_id failed to find client %"PRId64, client_id);
		return;
	}
	client->reconnect = true;
	reconnect_client(sdata, client);
	dec_instance_ref(sdata, client);
}

/* API commands */

static json_t *userinfo(const user_instance_t *user)
{
	json_t *val;

	JSON_CPACK(val, "{ss,si,si,sf,sf,sf,sf,sf,sf,si}",
		   "user", user->username, "id", user->id, "workers", user->workers,
	    "bestdiff", user->best_diff, "dsps1", user->dsps1, "dsps5", user->dsps5,
	    "dsps60", user->dsps60, "dsps1440", user->dsps1440, "dsps10080", user->dsps10080,
	    "lastshare", user->last_share.tv_sec);
	return val;
}

static void getuser(sdata_t *sdata, const char *buf, int *sockd)
{
	json_t *val = NULL, *res = NULL;
	char *username = NULL;
	user_instance_t *user;
	json_error_t err_val;

	val = json_loads(buf, 0, &err_val);
	if (unlikely(!val)) {
		res = json_encode_errormsg(&err_val);
		goto out;
	}
	if (!json_get_string(&username, val, "user")) {
		res = json_errormsg("Failed to find user key");
		goto out;
	}
	if (!strlen(username)) {
		res = json_errormsg("Zero length user key");
		goto out;
	}
	user = get_user(sdata, username);
	res = userinfo(user);
out:
	if (val)
		json_decref(val);
	free(username);
	send_api_response(res, *sockd);
}

static void userclients(sdata_t *sdata, const char *buf, int *sockd)
{
	json_t *val = NULL, *res = NULL, *client_arr;
	stratum_instance_t *client;
	char *username = NULL;
	user_instance_t *user;
	json_error_t err_val;

	val = json_loads(buf, 0, &err_val);
	if (unlikely(!val)) {
		res = json_encode_errormsg(&err_val);
		goto out;
	}
	if (!json_get_string(&username, val, "user")) {
		res = json_errormsg("Failed to find user key");
		goto out;
	}
	if (!strlen(username)) {
		res = json_errormsg("Zero length user key");
		goto out;
	}
	user = get_user(sdata, username);
	client_arr = json_array();

	ck_rlock(&sdata->instance_lock);
	DL_FOREACH(user->clients, client) {
		json_array_append_new(client_arr, json_integer(client->id));
	}
	ck_runlock(&sdata->instance_lock);

	JSON_CPACK(res, "{ss,so}", "user", username, "clients", client_arr);
out:
	if (val)
		json_decref(val);
	free(username);
	send_api_response(res, *sockd);
}

static void workerclients(sdata_t *sdata, const char *buf, int *sockd)
{
	json_t *val = NULL, *res = NULL, *client_arr;
	char *tmp, *username, *workername = NULL;
	stratum_instance_t *client;
	user_instance_t *user;
	json_error_t err_val;

	val = json_loads(buf, 0, &err_val);
	if (unlikely(!val)) {
		res = json_encode_errormsg(&err_val);
		goto out;
	}
	if (!json_get_string(&workername, val, "worker")) {
		res = json_errormsg("Failed to find worker key");
		goto out;
	}
	if (!strlen(workername)) {
		res = json_errormsg("Zero length worker key");
		goto out;
	}
	tmp = strdupa(workername);
	username = strsep(&tmp, "._");
	user = get_user(sdata, username);
	client_arr = json_array();

	ck_rlock(&sdata->instance_lock);
	DL_FOREACH(user->clients, client) {
		if (strcmp(client->workername, workername))
			continue;
		json_array_append_new(client_arr, json_integer(client->id));
	}
	ck_runlock(&sdata->instance_lock);

	JSON_CPACK(res, "{ss,so}", "worker", workername, "clients", client_arr);
out:
	if (val)
		json_decref(val);
	free(workername);
	send_api_response(res, *sockd);
}

static json_t *workerinfo(const user_instance_t *user, const worker_instance_t *worker)
{
	json_t *val;

	JSON_CPACK(val, "{ss,ss,si,sf,sf,sf,sf,si,sf,si,sb}",
		   "user", user->username, "worker", worker->workername, "id", user->id,
	    "dsps1", worker->dsps1, "dsps5", worker->dsps5, "dsps60", worker->dsps60,
	    "dsps1440", worker->dsps1440, "lastshare", worker->last_share.tv_sec,
	    "bestdiff", worker->best_diff, "mindiff", worker->mindiff, "idle", worker->idle);
	return val;
}

static void getworker(sdata_t *sdata, const char *buf, int *sockd)
{
	char *tmp, *username, *workername = NULL;
	json_t *val = NULL, *res = NULL;
	worker_instance_t *worker;
	user_instance_t *user;
	json_error_t err_val;

	val = json_loads(buf, 0, &err_val);
	if (unlikely(!val)) {
		res = json_encode_errormsg(&err_val);
		goto out;
	}
	if (!json_get_string(&workername, val, "worker")) {
		res = json_errormsg("Failed to find worker key");
		goto out;
	}
	if (!strlen(workername)) {
		res = json_errormsg("Zero length worker key");
		goto out;
	}
	tmp = strdupa(workername);
	username = strsep(&tmp, "._");
	user = get_user(sdata, username);
	worker = get_worker(sdata, user, workername);
	res = workerinfo(user, worker);
out:
	if (val)
		json_decref(val);
	free(workername);
	send_api_response(res, *sockd);
}

static void getworkers(sdata_t *sdata, int *sockd)
{
	json_t *val = NULL, *worker_arr;
	worker_instance_t *worker;
	user_instance_t *user;

	worker_arr = json_array();

	ck_rlock(&sdata->instance_lock);
	for (user = sdata->user_instances; user; user = user->hh.next) {
		DL_FOREACH(user->worker_instances, worker) {
			json_array_append_new(worker_arr, workerinfo(user, worker));
		}
	}
	ck_runlock(&sdata->instance_lock);

	JSON_CPACK(val, "{so}", "workers", worker_arr);
	send_api_response(val, *sockd);
}

static void getusers(sdata_t *sdata, int *sockd)
{
	json_t *val = NULL, *user_array;
	user_instance_t *user;

	user_array = json_array();

	ck_rlock(&sdata->instance_lock);
	for (user = sdata->user_instances; user; user = user->hh.next) {
		json_array_append_new(user_array, userinfo(user));
	}
	ck_runlock(&sdata->instance_lock);

	JSON_CPACK(val, "{so}", "users", user_array);
	send_api_response(val, *sockd);
}

static json_t *clientinfo(const stratum_instance_t *client)
{
	json_t *val = json_object();

	/* Too many fields for a pack object, do each discretely to keep track */
	json_set_int(val, "id", client->id);
	json_set_string(val, "enonce1", client->enonce1);
	json_set_string(val, "enonce1var", client->enonce1var);
	json_set_int(val, "enonce1_64", client->enonce1_64);
	json_set_double(val, "diff", client->diff);
	json_set_double(val, "dsps1", client->dsps1);
	json_set_double(val, "dsps5", client->dsps5);
	json_set_double(val, "dsps60", client->dsps60);
	json_set_double(val, "dsps1440", client->dsps1440);
	json_set_double(val, "dsps10080", client->dsps10080);
	json_set_int(val, "lastshare", client->last_share.tv_sec);
	json_set_int(val, "starttime", client->start_time);
	json_set_string(val, "address", client->address);
	json_set_bool(val, "subscribed", client->subscribed);
	json_set_bool(val, "authorised", client->authorised);
	json_set_bool(val, "idle", client->idle);
	json_set_string(val, "useragent", client->useragent ? client->useragent : "");
	json_set_string(val, "workername", client->workername ? client->workername : "");
	json_set_int(val, "userid", client->user_id);
	json_set_int(val, "server", client->server);
	json_set_double(val, "bestdiff", client->best_diff);
	json_set_int(val, "proxyid", client->proxyid);
	json_set_int(val, "subproxyid", client->subproxyid);

	return val;
}

static void getclient(sdata_t *sdata, const char *buf, int *sockd)
{
	json_t *val = NULL, *res = NULL;
	stratum_instance_t *client;
	json_error_t err_val;
	int64_t client_id;

	val = json_loads(buf, 0, &err_val);
	if (unlikely(!val)) {
		res = json_encode_errormsg(&err_val);
		goto out;
	}
	if (!json_get_int64(&client_id, val, "id")) {
		res = json_errormsg("Failed to find id key");
		goto out;
	}
	client = ref_instance_by_id(sdata, client_id);
	if (!client) {
		res = json_errormsg("Failed to find client %"PRId64, client_id);
		goto out;
	}
	res = clientinfo(client);

	dec_instance_ref(sdata, client);
out:
	if (val)
		json_decref(val);
	send_api_response(res, *sockd);
}

static void getclients(sdata_t *sdata, int *sockd)
{
	json_t *val = NULL, *client_arr;
	stratum_instance_t *client;

	client_arr = json_array();

	ck_rlock(&sdata->instance_lock);
	for (client = sdata->stratum_instances; client; client = client->hh.next) {
		json_array_append_new(client_arr, clientinfo(client));
	}
	ck_runlock(&sdata->instance_lock);

	JSON_CPACK(val, "{so}", "clients", client_arr);
	send_api_response(val, *sockd);
}

static void user_clientinfo(sdata_t *sdata, const char *buf, int *sockd)
{
	json_t *val = NULL, *res = NULL, *client_arr;
	stratum_instance_t *client;
	char *username = NULL;
	user_instance_t *user;
	json_error_t err_val;

	val = json_loads(buf, 0, &err_val);
	if (unlikely(!val)) {
		res = json_encode_errormsg(&err_val);
		goto out;
	}
	if (!json_get_string(&username, val, "user")) {
		res = json_errormsg("Failed to find user key");
		goto out;
	}
	if (!strlen(username)) {
		res = json_errormsg("Zero length user key");
		goto out;
	}
	user = get_user(sdata, username);
	client_arr = json_array();

	ck_rlock(&sdata->instance_lock);
	DL_FOREACH(user->clients, client) {
		json_array_append_new(client_arr, clientinfo(client));
	}
	ck_runlock(&sdata->instance_lock);

	JSON_CPACK(res, "{ss,so}", "user", username, "clients", client_arr);
out:
	if (val)
		json_decref(val);
	free(username);
	send_api_response(res, *sockd);
}

static void worker_clientinfo(sdata_t *sdata, const char *buf, int *sockd)
{
	json_t *val = NULL, *res = NULL, *client_arr;
	char *tmp, *username, *workername = NULL;
	stratum_instance_t *client;
	user_instance_t *user;
	json_error_t err_val;

	val = json_loads(buf, 0, &err_val);
	if (unlikely(!val)) {
		res = json_encode_errormsg(&err_val);
		goto out;
	}
	if (!json_get_string(&workername, val, "worker")) {
		res = json_errormsg("Failed to find worker key");
		goto out;
	}
	if (!strlen(workername)) {
		res = json_errormsg("Zero length worker key");
		goto out;
	}
	tmp = strdupa(workername);
	username = strsep(&tmp, "._");
	user = get_user(sdata, username);
	client_arr = json_array();

	ck_rlock(&sdata->instance_lock);
	DL_FOREACH(user->clients, client) {
		if (strcmp(client->workername, workername))
			continue;
		json_array_append_new(client_arr, clientinfo(client));
	}
	ck_runlock(&sdata->instance_lock);

	JSON_CPACK(res, "{ss,so}", "worker", workername, "clients", client_arr);
out:
	if (val)
		json_decref(val);
	free(workername);
	send_api_response(res, *sockd);
}

/* Return the user masked priority value of the proxy */
static int proxy_prio(const proxy_t *proxy)
{
	int prio = proxy->priority & 0x00000000ffffffff;

	return prio;
}

static json_t *json_proxyinfo(const proxy_t *proxy)
{
	const proxy_t *parent = proxy->parent;
	json_t *val;

	JSON_CPACK(val, "{si,si,si,sf,ss,ss,ss,ss,si,si,si,si,sb,sb,sI,sI,sI,sI,si,si,sb,sb,si}",
	    "id", proxy->id, "subid", proxy->subid, "priority", proxy_prio(parent),
	    "diff", proxy->diff, "url", proxy->url, "auth", proxy->auth, "pass", proxy->pass,
	    "enonce1", proxy->enonce1, "enonce1constlen", proxy->enonce1constlen,
	    "enonce1varlen", proxy->enonce1varlen, "nonce2len", proxy->nonce2len,
	    "enonce2varlen", proxy->enonce2varlen, "subscribed", proxy->subscribed,
	    "notified", proxy->notified, "clients", proxy->clients, "maxclients", proxy->max_clients,
	    "bound_clients", proxy->bound_clients, "combined_clients", parent->combined_clients,
	    "headroom", proxy->headroom, "subproxy_count", parent->subproxy_count,
	    "dead", proxy->dead, "global", proxy->global, "userid", proxy->userid);
	return val;
}

static void getproxy(sdata_t *sdata, const char *buf, int *sockd)
{
	json_t *val = NULL, *res = NULL;
	json_error_t err_val;
	int id, subid = 0;
	proxy_t *proxy;

	val = json_loads(buf, 0, &err_val);
	if (unlikely(!val)) {
		res = json_encode_errormsg(&err_val);
		goto out;
	}
	if (!json_get_int(&id, val, "id")) {
		res = json_errormsg("Failed to find id key");
		goto out;
	}
	json_get_int(&subid, val, "subid");
	if (!subid)
		proxy = existing_proxy(sdata, id);
	else
		proxy = existing_subproxy(sdata, id, subid);
	if (!proxy) {
		res = json_errormsg("Failed to find proxy %d:%d", id, subid);
		goto out;
	}
	res = json_proxyinfo(proxy);
out:
	if (val)
		json_decref(val);
	send_api_response(res, *sockd);
}

static void proxyinfo(sdata_t *sdata, const char *buf, int *sockd)
{
	json_t *val = NULL, *res = NULL, *arr_val = json_array();
	proxy_t *proxy, *subproxy;
	bool all = true;
	int userid = 0;

	if (buf) {
		/* See if there's a userid specified */
		val = json_loads(buf, 0, NULL);
		if (json_get_int(&userid, val, "userid"))
			all = false;
	}

	mutex_lock(&sdata->proxy_lock);
	for (proxy = sdata->proxies; proxy; proxy = proxy->hh.next) {
		if (!all && proxy->userid != userid)
			continue;
		for (subproxy = proxy->subproxies; subproxy; subproxy = subproxy->sh.next)
			json_array_append_new(arr_val, json_proxyinfo(subproxy));
	}
	mutex_unlock(&sdata->proxy_lock);

	if (val)
		json_decref(val);
	JSON_CPACK(res, "{so}", "proxies", arr_val);
	send_api_response(res, *sockd);
}

static void setproxy(sdata_t *sdata, const char *buf, int *sockd)
{
	json_t *val = NULL, *res = NULL;
	json_error_t err_val;
	int id, priority;
	proxy_t *proxy;

	val = json_loads(buf, 0, &err_val);
	if (unlikely(!val)) {
		res = json_encode_errormsg(&err_val);
		goto out;
	}
	if (!json_get_int(&id, val, "id")) {
		res = json_errormsg("Failed to find id key");
		goto out;
	}
	if (!json_get_int(&priority, val, "priority")) {
		res = json_errormsg("Failed to find priority key");
		goto out;
	}
	proxy = existing_proxy(sdata, id);
	if (!proxy) {
		res = json_errormsg("Failed to find proxy %d", id);
		goto out;
	}
	if (priority != proxy_prio(proxy))
		set_proxy_prio(sdata, proxy, priority);
	res = json_proxyinfo(proxy);
out:
	if (val)
		json_decref(val);
	send_api_response(res, *sockd);
}

static void get_poolstats(sdata_t *sdata, int *sockd)
{
	pool_stats_t *stats = &sdata->stats;
	json_t *val;

	mutex_lock(&sdata->stats_lock);
	JSON_CPACK(val, "{si,si,si,si,si,sI,sf,sf,sf,sf,sI,sI,sf,sf,sf,sf,sf,sf,sf}",
		   "start", stats->start_time.tv_sec, "update", stats->last_update.tv_sec,
	    "workers", stats->workers + stats->remote_workers, "users", stats->users + stats->remote_users,
	    "disconnected", stats->disconnected,
	    "shares", stats->accounted_shares, "sps1", stats->sps1, "sps5", stats->sps5,
	    "sps15", stats->sps15, "sps60", stats->sps60, "accepted", stats->accounted_diff_shares,
	    "rejected", stats->accounted_rejects, "dsps1", stats->dsps1, "dsps5", stats->dsps5,
	    "dsps15", stats->dsps15, "dsps60", stats->dsps60, "dsps360", stats->dsps360,
	    "dsps1440", stats->dsps1440, "dsps10080", stats->dsps10080);
	mutex_unlock(&sdata->stats_lock);

	send_api_response(val, *sockd);
}

static void get_uptime(sdata_t *sdata, int *sockd)
{
	int uptime = time(NULL) - sdata->stats.start_time.tv_sec;
	json_t *val;

	JSON_CPACK(val, "{si}", "uptime", uptime);
	send_api_response(val, *sockd);
}

static void srecv_process(ckpool_t *ckp, json_t *val);

/* For emergency use only, flushes all pending ckdbq messages */
static void ckdbq_flush(sdata_t *sdata)
{
	ckmsgq_t *ckdbq = sdata->ckdbq;
	int flushed = 0;

	mutex_lock(ckdbq->lock);
	while (ckdbq->msgs) {
		ckmsg_t *msg = ckdbq->msgs;

		DL_DELETE(ckdbq->msgs, msg);
		free(msg->data);
		free(msg);
		ckdbq->messages--;
		flushed++;
	}
	mutex_unlock(ckdbq->lock);

	LOGWARNING("Flushed %d messages from ckdb queue", flushed);
}

static void stratum_loop(ckpool_t *ckp, proc_instance_t *pi)
{
	sdata_t *sdata = ckp->sdata;
	unix_msg_t *umsg = NULL;
	int ret = 0;
	char *buf;

retry:
	if (umsg) {
		Close(umsg->sockd);
		free(umsg->buf);
		dealloc(umsg);
	}

	do {
		time_t end_t;

		end_t = time(NULL);
		if (end_t - sdata->update_time >= ckp->update_interval) {
			sdata->update_time = end_t;
			if (!ckp->proxy) {
				LOGDEBUG("%ds elapsed in strat_loop, updating gbt base",
					 ckp->update_interval);
				update_base(sdata, GEN_NORMAL);
			} else if (!ckp->passthrough) {
				LOGDEBUG("%ds elapsed in strat_loop, pinging miners",
					 ckp->update_interval);
				broadcast_ping(sdata);
			}
		}

		umsg = get_unix_msg(pi);
	} while (!umsg);

	buf = umsg->buf;
	if (buf[0] == '{') {
		json_t *val = json_loads(buf, JSON_DISABLE_EOF_CHECK, NULL);

		/* This is a message for a node */
		ckmsgq_add(sdata->srecvs, val);
		goto retry;
	}
	if (cmdmatch(buf, "ping")) {
		LOGDEBUG("Stratifier received ping request");
		send_unix_msg(umsg->sockd, "pong");
		goto retry;
	}
	if (cmdmatch(buf, "stats")) {
		char *msg;

		LOGDEBUG("Stratifier received stats request");
		msg = stratifier_stats(ckp, sdata);
		send_unix_msg(umsg->sockd, msg);
		goto retry;
	}
	/* Parse API commands here to return a message to sockd */
	if (cmdmatch(buf, "clients")) {
		getclients(sdata, &umsg->sockd);
		goto retry;
	}
	if (cmdmatch(buf, "workers")) {
		getworkers(sdata, &umsg->sockd);
		goto retry;
	}
	if (cmdmatch(buf, "users")) {
		getusers(sdata, &umsg->sockd);
		goto retry;
	}
	if (cmdmatch(buf, "getclient")) {
		getclient(sdata, buf + 10, &umsg->sockd);
		goto retry;
	}
	if (cmdmatch(buf, "getuser")) {
		getuser(sdata, buf + 8, &umsg->sockd);
		goto retry;
	}
	if (cmdmatch(buf, "getworker")) {
		getworker(sdata, buf + 10, &umsg->sockd);
		goto retry;
	}
	if (cmdmatch(buf, "userclients")) {
		userclients(sdata, buf + 12, &umsg->sockd);
		goto retry;
	}
	if (cmdmatch(buf, "workerclients")) {
		workerclients(sdata, buf + 14, &umsg->sockd);
		goto retry;
	}
	if (cmdmatch(buf, "getproxy")) {
		getproxy(sdata, buf + 9, &umsg->sockd);
		goto retry;
	}
	if (cmdmatch(buf, "setproxy")) {
		setproxy(sdata, buf + 9, &umsg->sockd);
		goto retry;
	}
	if (cmdmatch(buf, "poolstats")) {
		get_poolstats(sdata, &umsg->sockd);
		goto retry;
	}
	if (cmdmatch(buf, "proxyinfo")) {
		proxyinfo(sdata, buf + 10, &umsg->sockd);
		goto retry;
	}
	if (cmdmatch(buf, "ucinfo")) {
		user_clientinfo(sdata, buf + 7, &umsg->sockd);
		goto retry;
	}
	if (cmdmatch(buf,"uptime")) {
		get_uptime(sdata, &umsg->sockd);
		goto retry;
	}
	if (cmdmatch(buf, "wcinfo")) {
		worker_clientinfo(sdata, buf + 7, &umsg->sockd);
		goto retry;
	}

	LOGDEBUG("Stratifier received request: %s", buf);
	if (cmdmatch(buf, "update")) {
		update_base(sdata, GEN_PRIORITY);
	} else if (cmdmatch(buf, "subscribe")) {
		/* Proxifier has a new subscription */
		update_subscribe(ckp, buf);
	} else if (cmdmatch(buf, "notify")) {
		/* Proxifier has a new notify ready */
		update_notify(ckp, buf);
	} else if (cmdmatch(buf, "diff")) {
		update_diff(ckp, buf);
	} else if (cmdmatch(buf, "dropclient")) {
		int64_t client_id;

		ret = sscanf(buf, "dropclient=%"PRId64, &client_id);
		if (ret < 0)
			LOGDEBUG("Stratifier failed to parse dropclient command: %s", buf);
		else
			drop_client(ckp, sdata, client_id);
	} else if (cmdmatch(buf, "reconnclient")) {
		int64_t client_id;

		ret = sscanf(buf, "reconnclient=%"PRId64, &client_id);
		if (ret < 0)
			LOGWARNING("Stratifier failed to parse reconnclient command: %s", buf);
		else
			reconnect_client_id(sdata, client_id);
	} else if (cmdmatch(buf, "dropall")) {
		drop_allclients(ckp);
	} else if (cmdmatch(buf, "block")) {
		block_solve(ckp, buf + 6);
	} else if (cmdmatch(buf, "noblock")) {
		block_reject(sdata, buf + 8);
	} else if (cmdmatch(buf, "reconnect")) {
		request_reconnect(sdata, buf);
	} else if (cmdmatch(buf, "deadproxy")) {
		dead_proxy(ckp, sdata, buf);
	} else if (cmdmatch(buf, "delproxy")) {
		del_proxy(ckp, sdata, buf);
	} else if (cmdmatch(buf, "loglevel")) {
		sscanf(buf, "loglevel=%d", &ckp->loglevel);
	} else if (cmdmatch(buf, "ckdbflush")) {
		ckdbq_flush(sdata);
	} else
		LOGWARNING("Unhandled stratifier message: %s", buf);
	goto retry;
}

static void *blockupdate(void *arg)
{
	ckpool_t *ckp = (ckpool_t *)arg;
	sdata_t *sdata = ckp->sdata;
	char hash[68];

	pthread_detach(pthread_self());
	rename_proc("blockupdate");

	while (42) {
		int ret;

		ret = generator_getbest(ckp, hash);
		switch (ret) {
			case GETBEST_NOTIFY:
				cksleep_ms(5000);
				break;
			case GETBEST_SUCCESS:
				if (strcmp(hash, sdata->lastswaphash)) {
					update_base(sdata, GEN_PRIORITY);
					break;
				}
			case GETBEST_FAILED:
			default:
				cksleep_ms(ckp->blockpoll);
		}
	}
	return NULL;
}

/* Enter holding workbase_lock and client a ref count. */
static void __fill_enonce1data(const workbase_t *wb, stratum_instance_t *client)
{
	if (wb->enonce1constlen)
		memcpy(client->enonce1bin, wb->enonce1constbin, wb->enonce1constlen);
	if (wb->enonce1varlen) {
		memcpy(client->enonce1bin + wb->enonce1constlen, &client->enonce1_64, wb->enonce1varlen);
		__bin2hex(client->enonce1var, &client->enonce1_64, wb->enonce1varlen);
	}
	__bin2hex(client->enonce1, client->enonce1bin, wb->enonce1constlen + wb->enonce1varlen);
}

/* Create a new enonce1 from the 64 bit enonce1_64 value, using only the number
 * of bytes we have to work with when we are proxying with a split nonce2.
 * When the proxy space is less than 32 bits to work with, we look for an
 * unused enonce1 value and reject clients instead if there is no space left.
 * Needs to be entered with client holding a ref count. */
static bool new_enonce1(ckpool_t *ckp, sdata_t *ckp_sdata, sdata_t *sdata, stratum_instance_t *client)
{
	proxy_t *proxy = NULL;
	uint64_t enonce1;

	if (ckp->proxy) {
		if (!ckp_sdata->proxy)
			return false;

		mutex_lock(&ckp_sdata->proxy_lock);
		proxy = sdata->subproxy;
		client->proxyid = proxy->id;
		client->subproxyid = proxy->subid;
		mutex_unlock(&ckp_sdata->proxy_lock);

		if (proxy->clients >= proxy->max_clients) {
			LOGWARNING("Proxy reached max clients %"PRId64, proxy->max_clients);
			return false;
		}
	}

	/* Still initialising */
	if (unlikely(!sdata->current_workbase))
		return false;

	/* instance_lock protects enonce1_64. Incrementing a little endian 64bit
	 * number ensures that no matter how many of the bits we take from the
	 * left depending on nonce2 length, we'll always get a changing value
	 * for every next client.*/
	ck_wlock(&ckp_sdata->instance_lock);
	enonce1 = le64toh(ckp_sdata->enonce1_64);
	enonce1++;
	client->enonce1_64 = ckp_sdata->enonce1_64 = htole64(enonce1);
	if (proxy) {
		client->proxy = proxy;
		proxy->clients++;
		proxy->bound_clients++;
		proxy->parent->combined_clients++;
	}
	ck_wunlock(&ckp_sdata->instance_lock);

	ck_rlock(&sdata->workbase_lock);
	__fill_enonce1data(sdata->current_workbase, client);
	ck_runlock(&sdata->workbase_lock);

	return true;
}

static void stratum_send_message(sdata_t *sdata, const stratum_instance_t *client, const char *msg);

/* Need to hold sdata->proxy_lock */
static proxy_t *__best_subproxy(proxy_t *proxy)
{
	proxy_t *subproxy, *best = NULL, *tmp;
	int64_t max_headroom;

	proxy->headroom = max_headroom = 0;
	HASH_ITER(sh, proxy->subproxies, subproxy, tmp) {
		int64_t subproxy_headroom;

		if (subproxy->dead)
			continue;
		if (!subproxy->sdata->current_workbase)
			continue;
		subproxy_headroom = subproxy->max_clients - subproxy->clients;

		proxy->headroom += subproxy_headroom;
		if (subproxy_headroom > max_headroom) {
			best = subproxy;
			max_headroom = subproxy_headroom;
		}
		if (best)
			break;
	}
	return best;
}

/* Choose the stratifier data for a new client. Use the main ckp_sdata except
 * in proxy mode where we find a subproxy based on the current proxy with room
 * for more clients. Signal the generator to recruit more subproxies if we are
 * running out of room. */
static sdata_t *select_sdata(ckpool_t *ckp, sdata_t *ckp_sdata, const int userid)
{
	proxy_t *global, *proxy, *tmp, *best = NULL;

	if (!ckp->proxy || ckp->passthrough)
		return ckp_sdata;

	/* Proxies are ordered by priority so first available will be the best
	 * priority */
	mutex_lock(&ckp_sdata->proxy_lock);
	best = global = ckp_sdata->proxy;

	HASH_ITER(hh, ckp_sdata->proxies, proxy, tmp) {
		if (proxy->userid < userid)
			continue;
		if (proxy->userid > userid)
			break;
		best = __best_subproxy(proxy);
		if (best)
			break;
	}
	mutex_unlock(&ckp_sdata->proxy_lock);

	if (!best) {
		if (!userid)
			LOGWARNING("Temporarily insufficient proxies to accept more clients");
		else
			LOGNOTICE("Temporarily insufficient proxies for userid %d to accept more clients", userid);
		return NULL;
	}
	if (!userid) {
		if (best->id != global->id || current_headroom(ckp_sdata, &proxy) < 2)
			generator_recruit(ckp, global->id, 1);
	} else {
		if (best_userproxy_headroom(ckp_sdata, userid) < 2)
			generator_recruit(ckp, best->id, 1);
	}
	return best->sdata;
}

static int int_from_sessionid(const char *sessionid)
{
	int ret = 0, slen;

	if (!sessionid)
		goto out;
	slen = strlen(sessionid) / 2;
	if (slen < 1 || slen > 4)
		goto out;

	if (!validhex(sessionid))
		goto out;

	sscanf(sessionid, "%x", &ret);
out:
	return ret;
}

static int userid_from_sessionid(sdata_t *sdata, const int session_id)
{
	session_t *session;
	int ret = -1;

	ck_wlock(&sdata->instance_lock);
	HASH_FIND_INT(sdata->disconnected_sessions, &session_id, session);
	if (!session)
		goto out_unlock;
	HASH_DEL(sdata->disconnected_sessions, session);
	sdata->stats.disconnected--;
	ret = session->userid;
	dealloc(session);
out_unlock:
	ck_wunlock(&sdata->instance_lock);

	if (ret != -1)
		LOGINFO("Found old session id %d for userid %d", session_id, ret);
	return ret;
}

static int userid_from_sessionip(sdata_t *sdata, const char *address)
{
	session_t *session, *tmp;
	int ret = -1;

	ck_wlock(&sdata->instance_lock);
	HASH_ITER(hh, sdata->disconnected_sessions, session, tmp) {
		if (!strcmp(session->address, address)) {
			ret = session->userid;
			break;
		}
	}
	if (ret == -1)
		goto out_unlock;
	HASH_DEL(sdata->disconnected_sessions, session);
	sdata->stats.disconnected--;
	dealloc(session);
out_unlock:
	ck_wunlock(&sdata->instance_lock);

	if (ret != -1)
		LOGINFO("Found old session address %s for userid %d", address, ret);
	return ret;
}

/* Extranonce1 must be set here. Needs to be entered with client holding a ref
 * count. */
static json_t *parse_subscribe(stratum_instance_t *client, const int64_t client_id, const json_t *params_val)
{
	ckpool_t *ckp = client->ckp;
	sdata_t *sdata, *ckp_sdata = ckp->sdata;
	int session_id = 0, userid = -1;
	bool old_match = false;
	char sessionid[12];
	int arr_size;
	json_t *ret;
	int n2len;

	if (unlikely(!json_is_array(params_val))) {
		stratum_send_message(ckp_sdata, client, "Invalid json: params not an array");
		return json_string("params not an array");
	}

	sdata = select_sdata(ckp, ckp_sdata, 0);
	if (unlikely(!ckp->node && (!sdata || !sdata->current_workbase))) {
		LOGWARNING("Failed to provide subscription due to no %s", sdata ? "current workbase" : "sdata");
		stratum_send_message(ckp_sdata, client, "Pool Initialising");
		return json_string("Initialising");
	}

	arr_size = json_array_size(params_val);
	/* NOTE useragent is NULL prior to this so should not be used in code
	 * till after this point */
	if (arr_size > 0) {
		const char *buf;

		buf = json_string_value(json_array_get(params_val, 0));
		if (buf && strlen(buf))
			client->useragent = strdup(buf);
		else
			client->useragent = ckzalloc(1); // Set to ""
		if (arr_size > 1) {
			/* This would be the session id for reconnect, it will
			 * not work for clients on a proxied connection. */
			buf = json_string_value(json_array_get(params_val, 1));
			session_id = int_from_sessionid(buf);
			LOGDEBUG("Found old session id %d", session_id);
		}
		if (!ckp->proxy && session_id && !subclient(client_id)) {
			if ((client->enonce1_64 = disconnected_sessionid_exists(sdata, session_id, client_id))) {
				sprintf(client->enonce1, "%016lx", client->enonce1_64);
				old_match = true;

				ck_rlock(&ckp_sdata->workbase_lock);
				__fill_enonce1data(sdata->current_workbase, client);
				ck_runlock(&ckp_sdata->workbase_lock);
			}
		}
	} else
		client->useragent = ckzalloc(1);

	/* Whitelist cgminer based clients to receive stratum messages */
	if (strcasestr(client->useragent, "gminer"))
		client->messages = true;

	/* We got what we needed */
	if (ckp->node)
		return NULL;

	if (ckp->proxy) {
		/* Use the session_id to tell us which user this was.
			* If it's not available, see if there's an IP address
			* which matches a recently disconnected session. */
		if (session_id)
			userid = userid_from_sessionid(ckp_sdata, session_id);
		if (userid == -1)
			userid = userid_from_sessionip(ckp_sdata, client->address);
		if (userid != -1) {
			sdata_t *user_sdata = select_sdata(ckp, ckp_sdata, userid);

			if (user_sdata)
				sdata = user_sdata;
		}
	}

	client->sdata = sdata;
	if (ckp->proxy) {
		LOGINFO("Current %d, selecting proxy %d:%d for client %s", ckp_sdata->proxy->id,
			sdata->subproxy->id, sdata->subproxy->subid, client->identity);
	}

	if (!old_match) {
		/* Create a new extranonce1 based on a uint64_t pointer */
		if (!new_enonce1(ckp, ckp_sdata, sdata, client)) {
			stratum_send_message(sdata, client, "Pool full of clients");
			client->reject = 3;
			return json_string("proxy full");
		}
		LOGINFO("Set new subscription %s to new enonce1 %lx string %s", client->identity,
			client->enonce1_64, client->enonce1);
	} else {
		LOGINFO("Set new subscription %s to old matched enonce1 %lx string %s",
			client->identity, client->enonce1_64, client->enonce1);
	}

	/* Workbases will exist if sdata->current_workbase is not NULL */
	ck_rlock(&sdata->workbase_lock);
	n2len = sdata->workbases->enonce2varlen;
	sprintf(sessionid, "%08x", client->session_id);
	JSON_CPACK(ret, "[[[s,s]],s,i]", "mining.notify", sessionid, client->enonce1,
			n2len);
	ck_runlock(&sdata->workbase_lock);

	client->subscribed = true;

	return ret;
}

static double dsps_from_key(json_t *val, const char *key)
{
	char *string, *endptr;
	double ret = 0;

	json_get_string(&string, val, key);
	if (!string)
		return ret;
	ret = strtod(string, &endptr) / nonces;
	if (endptr) {
		switch (endptr[0]) {
			case 'E':
				ret *= (double)1000;
			case 'P':
				ret *= (double)1000;
			case 'T':
				ret *= (double)1000;
			case 'G':
				ret *= (double)1000;
			case 'M':
				ret *= (double)1000;
			case 'K':
				ret *= (double)1000;
			default:
				break;
		}
	}
	free(string);
	return ret;
}

static void decay_client(stratum_instance_t *client, double diff, tv_t *now_t)
{
	double tdiff = sane_tdiff(now_t, &client->last_decay);

	decay_time(&client->dsps1, diff, tdiff, MIN1);
	decay_time(&client->dsps5, diff, tdiff, MIN5);
	decay_time(&client->dsps60, diff, tdiff, HOUR);
	decay_time(&client->dsps1440, diff, tdiff, DAY);
	decay_time(&client->dsps10080, diff, tdiff, WEEK);
	copy_tv(&client->last_decay, now_t);
}

static void decay_worker(worker_instance_t *worker, double diff, tv_t *now_t)
{
	double tdiff = sane_tdiff(now_t, &worker->last_decay);

	decay_time(&worker->dsps1, diff, tdiff, MIN1);
	decay_time(&worker->dsps5, diff, tdiff, MIN5);
	decay_time(&worker->dsps60, diff, tdiff, HOUR);
	decay_time(&worker->dsps1440, diff, tdiff, DAY);
	decay_time(&worker->dsps10080, diff, tdiff, WEEK);
	copy_tv(&worker->last_decay, now_t);
}

static void decay_user(user_instance_t *user, double diff, tv_t *now_t)
{
	double tdiff = sane_tdiff(now_t, &user->last_decay);

	decay_time(&user->dsps1, diff, tdiff, MIN1);
	decay_time(&user->dsps5, diff, tdiff, MIN5);
	decay_time(&user->dsps60, diff, tdiff, HOUR);
	decay_time(&user->dsps1440, diff, tdiff, DAY);
	decay_time(&user->dsps10080, diff, tdiff, WEEK);
	copy_tv(&user->last_decay, now_t);
}

/* Enter holding a reference count */
static void read_userstats(ckpool_t *ckp, user_instance_t *user)
{
	int tvsec_diff = 0, ret;
	char s[512];
	json_t *val;
	FILE *fp;
	tv_t now;

	snprintf(s, 511, "%s/users/%s", ckp->logdir, user->username);
	fp = fopen(s, "re");
	if (!fp) {
		LOGINFO("User %s does not have a logfile to read", user->username);
		return;
	}
	memset(s, 0, 512);
	ret = fread(s, 1, 511, fp);
	fclose(fp);
	if (ret < 1) {
		LOGINFO("Failed to read user %s logfile", user->username);
		return;
	}
	val = json_loads(s, 0, NULL);
	if (!val) {
		LOGINFO("Failed to json decode user %s logfile: %s", user->username, s);
		return;
	}

	tv_time(&now);
	copy_tv(&user->last_share, &now);
	copy_tv(&user->last_decay, &now);
	user->dsps1 = dsps_from_key(val, "hashrate1m");
	user->dsps5 = dsps_from_key(val, "hashrate5m");
	user->dsps60 = dsps_from_key(val, "hashrate1hr");
	user->dsps1440 = dsps_from_key(val, "hashrate1d");
	user->dsps10080 = dsps_from_key(val, "hashrate7d");
	json_get_int64(&user->last_update.tv_sec, val, "lastupdate");
	json_get_int64(&user->shares, val, "shares");
	json_get_double(&user->best_diff, val, "bestshare");
	json_get_int64(&user->best_ever, val, "bestever");
	if (user->best_diff > user->best_ever)
		user->best_ever = user->best_diff;
	LOGINFO("Successfully read user %s stats %f %f %f %f %f %f %ld", user->username,
		user->dsps1, user->dsps5, user->dsps60, user->dsps1440,
		user->dsps10080, user->best_diff, user->best_ever);
	json_decref(val);
	if (user->last_update.tv_sec)
		tvsec_diff = now.tv_sec - user->last_update.tv_sec - 60;
	if (tvsec_diff > 60) {
		LOGINFO("Old user stats indicate not logged for %d seconds, decaying stats",
			tvsec_diff);
		decay_user(user, 0, &now);
	}
}

/* Enter holding a reference count */
static void read_workerstats(ckpool_t *ckp, worker_instance_t *worker)
{
	int tvsec_diff = 0, ret;
	char s[512];
	json_t *val;
	FILE *fp;
	tv_t now;

	snprintf(s, 511, "%s/workers/%s", ckp->logdir, worker->workername);
	fp = fopen(s, "re");
	if (!fp) {
		LOGINFO("Worker %s does not have a logfile to read", worker->workername);
		return;
	}
	memset(s, 0, 512);
	ret = fread(s, 1, 511, fp);
	fclose(fp);
	if (ret < 1) {
		LOGINFO("Failed to read worker %s logfile", worker->workername);
		return;
	}
	val = json_loads(s, 0, NULL);
	if (!val) {
		LOGINFO("Failed to json decode worker %s logfile: %s", worker->workername, s);
		return;
	}

	tv_time(&now);
	copy_tv(&worker->last_share, &now);
	copy_tv(&worker->last_decay, &now);
	worker->dsps1 = dsps_from_key(val, "hashrate1m");
	worker->dsps5 = dsps_from_key(val, "hashrate5m");
	worker->dsps60 = dsps_from_key(val, "hashrate1hr");
	worker->dsps1440 = dsps_from_key(val, "hashrate1d");
	worker->dsps10080 = dsps_from_key(val, "hashrate7d");
	json_get_double(&worker->best_diff, val, "bestshare");
	json_get_int64(&worker->best_ever, val, "bestever");
	if (worker->best_diff > worker->best_ever)
		worker->best_ever = worker->best_diff;
	json_get_int64(&worker->last_update.tv_sec, val, "lastupdate");
	json_get_int64(&worker->shares, val, "shares");
	LOGINFO("Successfully read worker %s stats %f %f %f %f %f %ld", worker->workername,
		worker->dsps1, worker->dsps5, worker->dsps60, worker->dsps1440, worker->best_diff, worker->best_ever);
	json_decref(val);
	if (worker->last_update.tv_sec)
		tvsec_diff = now.tv_sec - worker->last_update.tv_sec - 60;
	if (tvsec_diff > 60) {
		LOGINFO("Old worker stats indicate not logged for %d seconds, decaying stats",
			tvsec_diff);
		decay_worker(worker, 0, &now);
	}
}

#define DEFAULT_AUTH_BACKOFF	(3)  /* Set initial backoff to 3 seconds */

static user_instance_t *__create_user(sdata_t *sdata, const char *username)
{
	user_instance_t *user = ckzalloc(sizeof(user_instance_t));

	user->auth_backoff = DEFAULT_AUTH_BACKOFF;
	strcpy(user->username, username);
	user->id = ++sdata->user_instance_id;
	HASH_ADD_STR(sdata->user_instances, username, user);
	return user;
}


/* Find user by username or create one if it doesn't already exist */
static user_instance_t *get_create_user(ckpool_t *ckp, sdata_t *sdata, const char *username, bool *new_user)
{
	user_instance_t *user;

	ck_wlock(&sdata->instance_lock);
	HASH_FIND_STR(sdata->user_instances, username, user);
	if (unlikely(!user)) {
		user = __create_user(sdata, username);
		*new_user = true;
	}
	ck_wunlock(&sdata->instance_lock);

	if (CKP_STANDALONE(ckp) && *new_user)
		read_userstats(ckp, user);

	return user;
}

static user_instance_t *get_user(sdata_t *sdata, const char *username)
{
	bool dummy = false;

	return get_create_user(sdata->ckp, sdata, username, &dummy);
}

static worker_instance_t *__create_worker(user_instance_t *user, const char *workername)
{
	worker_instance_t *worker = ckzalloc(sizeof(worker_instance_t));

	worker->workername = strdup(workername);
	worker->user_instance = user;
	DL_APPEND(user->worker_instances, worker);
	worker->start_time = time(NULL);
	return worker;
}

static worker_instance_t *__get_worker(user_instance_t *user, const char *workername)
{
	worker_instance_t *worker = NULL, *tmp;

	DL_FOREACH(user->worker_instances, tmp) {
		if (!safecmp(workername, tmp->workername)) {
			worker = tmp;
			break;
		}
	}
	return worker;
}

/* Find worker amongst a user's workers by workername or create one if it
 * doesn't yet exist. */
static worker_instance_t *get_create_worker(ckpool_t *ckp, sdata_t *sdata, user_instance_t *user,
					    const char *workername, bool *new_worker)
{
	worker_instance_t *worker;

	ck_wlock(&sdata->instance_lock);
	worker = __get_worker(user, workername);
	if (!worker) {
		worker = __create_worker(user, workername);
		*new_worker = true;
	}
	ck_wunlock(&sdata->instance_lock);

	if (CKP_STANDALONE(ckp) && *new_worker)
		read_workerstats(ckp, worker);

	return worker;
}

static worker_instance_t *get_worker(sdata_t *sdata, user_instance_t *user, const char *workername)
{
	bool dummy = false;

	return get_create_worker(sdata->ckp, sdata, user, workername, &dummy);
}

/* Braindead check to see if this btcaddress is an M of N script address which
 * is currently unsupported as a generation address. */
static bool script_address(const char *btcaddress)
{
	return btcaddress[0] == '3';
}


/* This simply strips off the first part of the workername and matches it to a
 * user or creates a new one. Needs to be entered with client holding a ref
 * count. */
static user_instance_t *generate_user(ckpool_t *ckp, stratum_instance_t *client,
				      const char *workername)
{
	char *base_username = strdupa(workername), *username;
	bool new_user = false, new_worker = false;
	sdata_t *sdata = ckp->sdata;
	worker_instance_t *worker;
	user_instance_t *user;
	int len;

	username = strsep(&base_username, "._");
	if (!username || !strlen(username))
		username = base_username;
	len = strlen(username);
	if (unlikely(len > 127))
		username[127] = '\0';

	user = get_create_user(ckp, sdata, username, &new_user);
	worker = get_create_worker(ckp, sdata, user, workername, &new_worker);

	/* Create one worker instance for combined data from workers of the
	 * same name */
	ck_wlock(&sdata->instance_lock);
	client->user_instance = user;
	client->worker_instance = worker;
	DL_APPEND(user->clients, client);
	__inc_worker(sdata,user, worker);
	ck_wunlock(&sdata->instance_lock);

	if (!ckp->proxy && (new_user || !user->btcaddress) && (len > 26 && len < 35)) {
		/* Is this a btc address based username? */
		if (generator_checkaddr(ckp, username)) {
			user->btcaddress = true;
			if (script_address(username)) {
				user->txnlen = 23;
				address_to_scripttxn(user->txnbin, username);
			} else {
				user->txnlen = 25;
				address_to_pubkeytxn(user->txnbin, username);
			}
		}
	}
	if (new_user) {
		LOGNOTICE("Added new user %s%s", username, user->btcaddress ?
			  " as address based registration" : "");
	}

	return user;
}

static void set_worker_mindiff(ckpool_t *ckp, const char *workername, int mindiff)
{
	stratum_instance_t *client;
	sdata_t *sdata = ckp->sdata;
	worker_instance_t *worker;
	user_instance_t *user;

	/* Find the user first */
	user = user_by_workername(sdata, workername);

	/* Then find the matching worker user */
	worker = get_worker(sdata, user, workername);

	if (mindiff < 1) {
		if (likely(!mindiff)) {
			worker->mindiff = 0;
			return;
		}
		LOGINFO("Worker %s requested invalid diff %d", worker->workername, mindiff);
		return;
	}
	if (mindiff < ckp->mindiff)
		mindiff = ckp->mindiff;
	if (mindiff == worker->mindiff)
		return;
	worker->mindiff = mindiff;

	/* Iterate over all the workers from this user to find any with the
	 * matching worker that are currently live and send them a new diff
	 * if we can. Otherwise it will only act as a clamp on next share
	 * submission. */
	ck_rlock(&sdata->instance_lock);
	DL_FOREACH(user->clients, client) {
		if (client->worker_instance != worker)
			continue;
		/* Per connection suggest diff overrides worker mindiff ugh */
		if (mindiff < client->suggest_diff)
			continue;
		if (mindiff == client->diff)
			continue;
		client->diff_change_job_id = sdata->workbase_id + 1;
		client->old_diff = client->diff;
		client->diff = mindiff;
		stratum_send_diff(sdata, client);
	}
	ck_runlock(&sdata->instance_lock);
}

static void parse_worker_diffs(ckpool_t *ckp, json_t *worker_array)
{
	json_t *worker_entry;
	char *workername;
	size_t index;
	int mindiff;

	json_array_foreach(worker_array, index, worker_entry) {
		json_get_string(&workername, worker_entry, "workername");
		json_get_int(&mindiff, worker_entry, "difficultydefault");
		set_worker_mindiff(ckp, workername, mindiff);
	}
}

/* Send this to the database and parse the response to authorise a user
 * and get SUID parameters back. We don't add these requests to the sdata->ckdbqueue
 * since we have to wait for the response but this is done from the authoriser
 * thread so it won't hold anything up but other authorisations. Needs to be
 * entered with client holding a ref count. */
static int send_recv_auth(stratum_instance_t *client)
{
	user_instance_t *user = client->user_instance;
	ckpool_t *ckp = client->ckp;
	sdata_t *sdata = ckp->sdata;
	char *buf = NULL, *json_msg;
	bool contended = false;
	size_t responselen = 0;
	char cdfield[64];
	int ret = 1;
	json_t *val;
	ts_t now;

	ts_realtime(&now);
	sprintf(cdfield, "%lu,%lu", now.tv_sec, now.tv_nsec);

	val = json_object();
	json_set_string(val, "username", user->username);
	json_set_string(val, "workername", client->workername);
	json_set_string(val, "poolinstance", ckp->name);
	json_set_string(val, "useragent", client->useragent);
	json_set_int(val, "clientid", client->id);
	json_set_string(val,"enonce1", client->enonce1);
	json_set_bool(val, "preauth", false);
	json_set_string(val, "createdate", cdfield);
	json_set_string(val, "createby", "code");
	json_set_string(val, "createcode", __func__);
	json_set_string(val, "createinet", client->address);
	if (user->btcaddress)
		json_msg = ckdb_msg(ckp, sdata, val, ID_ADDRAUTH);
	else
		json_msg = ckdb_msg(ckp, sdata, val, ID_AUTH);
	if (unlikely(!json_msg)) {
		LOGWARNING("Failed to dump json in send_recv_auth");
		goto out;
	}

	/* We want responses from ckdb serialised and not interleaved with
	 * other requests. Wait up to 3 seconds for exclusive access to ckdb
	 * and if we don't receive it treat it as a delayed auth if possible */
	if (likely(!mutex_timedlock(&sdata->ckdb_lock, 3))) {
		buf = ckdb_msg_call(ckp, json_msg);
		mutex_unlock(&sdata->ckdb_lock);
	} else
		contended = true;

	free(json_msg);
	/* Leave ample room for response based on buf length */
	if (likely(buf))
		responselen = strlen(buf);
	if (likely(responselen > 0)) {
		char *cmd = NULL, *secondaryuserid = NULL, *response;
		json_error_t err_val;
		json_t *val = NULL;
		int offset = 0;

		LOGINFO("Got ckdb response: %s", buf);
		response = alloca(responselen);
		memset(response, 0, responselen);
		if (unlikely(sscanf(buf, "%*d.%*d.%c%n", response, &offset) < 1)) {
			LOGWARNING("Got1 unparseable ckdb auth response: %s", buf);
			goto out_fail;
		}
		strcpy(response+1, buf+offset);
		if (!strchr(response, '=')) {
			if (cmdmatch(response, "failed"))
				goto out;
			LOGWARNING("Got2 unparseable ckdb auth response: %s", buf);
			goto out_fail;
		}
		cmd = response;
		strsep(&cmd, "=");
		LOGINFO("User %s Worker %s got auth response: %s  cmd: %s",
			user->username, client->workername,
			response, cmd);
		val = json_loads(cmd, 0, &err_val);
		if (unlikely(!val))
			LOGWARNING("AUTH JSON decode failed(%d): %s", err_val.line, err_val.text);
		else {
			json_t *worker_array = json_object_get(val, "workers");

			json_get_string(&secondaryuserid, val, "secondaryuserid");
			parse_worker_diffs(ckp, worker_array);
			user->auth_time = time(NULL);
		}
		if (secondaryuserid && (!safecmp(response, "ok.authorise") ||
					!safecmp(response, "ok.addrauth"))) {
			if (!user->secondaryuserid)
				user->secondaryuserid = secondaryuserid;
			else
				dealloc(secondaryuserid);
			ret = 0;
		}
		if (likely(val))
			json_decref(val);
		goto out;
	}
	if (contended)
		LOGWARNING("Prolonged lock contention for ckdb while trying to authorise");
	else {
		if (!sdata->ckdb_offline)
			LOGWARNING("Got no auth response from ckdb :(");
		else
			LOGNOTICE("No auth response for %s from offline ckdb", user->username);
	}
out_fail:
	ret = -1;
out:
	free(buf);
	return ret;
}

/* For sending auths to ckdb after we've already decided we can authorise
 * these clients while ckdb is offline, based on an existing client of the
 * same username already having been authorised. Needs to be entered with
 * client holding a ref count. */
static void queue_delayed_auth(stratum_instance_t *client)
{
	ckpool_t *ckp = client->ckp;
	char cdfield[64];
	json_t *val;
	ts_t now;

	ts_realtime(&now);
	sprintf(cdfield, "%lu,%lu", now.tv_sec, now.tv_nsec);

	JSON_CPACK(val, "{ss,ss,ss,ss,sI,ss,sb,ss,ss,ss,ss}",
			"username", client->user_instance->username,
			"workername", client->workername,
			"poolinstance", ckp->name,
			"useragent", client->useragent,
			"clientid", client->id,
			"enonce1", client->enonce1,
			"preauth", true,
			"createdate", cdfield,
			"createby", "code",
			"createcode", __func__,
			"createinet", client->address);
	ckdbq_add(ckp, ID_AUTH, val);
}

static void check_global_user(ckpool_t *ckp, user_instance_t *user, stratum_instance_t *client)
{
	sdata_t *sdata = ckp->sdata;
	proxy_t *proxy = best_proxy(sdata);
	int proxyid = proxy->id;
	char buf[256];

	sprintf(buf, "globaluser=%d:%d:%"PRId64":%s,%s", proxyid, user->id, client->id,
		user->username, client->password);
	send_proc(ckp->generator,buf);
}

/* Manage the response to auth, client must hold ref */
static void client_auth(ckpool_t *ckp, stratum_instance_t *client, user_instance_t *user,
			const bool ret)
{
	if (ret) {
		client->authorised = ret;
		user->authorised = ret;
		if (ckp->proxy) {
			LOGNOTICE("Authorised client %s to proxy %d:%d, worker %s as user %s",
				  client->identity, client->proxyid, client->subproxyid,
			          client->workername, user->username);
			if (ckp->userproxy)
				check_global_user(ckp, user, client);
		} else {
			LOGNOTICE("Authorised client %s worker %s as user %s",
				  client->identity, client->workername, user->username);
		}
		user->failed_authtime = 0;
		user->auth_backoff = DEFAULT_AUTH_BACKOFF; /* Reset auth backoff time */
		user->throttled = false;
	} else {
		LOGNOTICE("Client %s %s worker %s failed to authorise as user %s",
			  client->identity, client->address, client->workername,
		          user->username);
		user->failed_authtime = time(NULL);
		user->auth_backoff <<= 1;
		/* Cap backoff time to 10 mins */
		if (user->auth_backoff > 600)
			user->auth_backoff = 600;
		client->reject = 3;
	}
	/* We can set this outside of lock safely */
	client->authorising = false;
}

static json_t *__user_notify(const workbase_t *wb, const user_instance_t *user, const bool clean);

static void update_solo_client(sdata_t *sdata, workbase_t *wb, const int64_t client_id,
				 user_instance_t *user_instance)
{
	json_t *json_msg = __user_notify(wb, user_instance, true);

	stratum_add_send(sdata, json_msg, client_id, SM_UPDATE);
}

/* Needs to be entered with client holding a ref count. */
static json_t *parse_authorise(stratum_instance_t *client, const json_t *params_val,
			       json_t **err_val, int *errnum)
{
	user_instance_t *user;
	ckpool_t *ckp = client->ckp;
	const char *buf, *pass;
	bool ret = false;
	int arr_size;
	ts_t now;

	if (unlikely(!json_is_array(params_val))) {
		*err_val = json_string("params not an array");
		goto out;
	}
	arr_size = json_array_size(params_val);
	if (unlikely(arr_size < 1)) {
		*err_val = json_string("params missing array entries");
		goto out;
	}
	if (unlikely(!client->useragent)) {
		*err_val = json_string("Failed subscription");
		goto out;
	}
	buf = json_string_value(json_array_get(params_val, 0));
	if (!buf) {
		*err_val = json_string("Invalid workername parameter");
		goto out;
	}
	if (!strlen(buf)) {
		*err_val = json_string("Empty workername parameter");
		goto out;
	}
	if (!memcmp(buf, ".", 1) || !memcmp(buf, "_", 1)) {
		*err_val = json_string("Empty username parameter");
		goto out;
	}
	if (strchr(buf, '/')) {
		*err_val = json_string("Invalid character in username");
		goto out;
	}
	pass = json_string_value(json_array_get(params_val, 1));
	user = generate_user(ckp, client, buf);
	client->user_id = user->id;
	ts_realtime(&now);
	client->start_time = now.tv_sec;
	/* NOTE workername is NULL prior to this so should not be used in code
	 * till after this point */
	client->workername = strdup(buf);
	if (pass)
		client->password = strndup(pass, 64);
	else
		client->password = strdup("");
	if (user->failed_authtime) {
		time_t now_t = time(NULL);

		if (now_t < user->failed_authtime + user->auth_backoff) {
			if (!user->throttled) {
				user->throttled = true;
				LOGNOTICE("Client %s %s worker %s rate limited due to failed auth attempts",
					  client->identity, client->address, buf);
			} else{
				LOGINFO("Client %s %s worker %s rate limited due to failed auth attempts",
					client->identity, client->address, buf);
			}
			client->dropped = true;
			goto out;
		}
	}
	if (CKP_STANDALONE(ckp)) {
		if (!ckp->btcsolo || client->user_instance->btcaddress)
			ret = true;
	} else {
		/* Preauth workers for the first 10 minutes after the user is
		 * first authorised by ckdb to avoid floods of worker auths.
		 * *errnum is implied zero already so ret will be set true */
		if (!user->auth_time || time(NULL) - user->auth_time > 600)
			*errnum = send_recv_auth(client);
		if (!*errnum)
			ret = true;
		else if (*errnum < 0 && user->secondaryuserid) {
			/* This user has already been authorised but ckdb is
			 * offline so we assume they already exist but add the
			 * auth request to the queued messages. */
			queue_delayed_auth(client);
			ret = true;
		}
	}

	/* We do the preauth etc. in remote mode, and leave final auth to
	 * upstream pool to complete. */
	if (!ckp->remote || ckp->btcsolo)
		client_auth(ckp, client, user, ret);
out:
	if (ckp->btcsolo && ret && !client->remote) {
		sdata_t *sdata = ckp->sdata;
		workbase_t *wb;

		/* To avoid grabbing recursive lock */
		ck_wlock(&sdata->workbase_lock);
		wb = sdata->current_workbase;
		wb->ref++;
		ck_wunlock(&sdata->workbase_lock);

		ck_wlock(&sdata->instance_lock);
		__generate_userwb(sdata, wb, user);
		ck_wunlock(&sdata->instance_lock);

		update_solo_client(sdata, wb, client->id, user);

		ck_wlock(&sdata->workbase_lock);
		wb->ref--;
		ck_wunlock(&sdata->workbase_lock);

		stratum_send_diff(sdata, client);
	}
	return json_boolean(ret);
}

/* Needs to be entered with client holding a ref count. */
static void stratum_send_diff(sdata_t *sdata, const stratum_instance_t *client)
{
	json_t *json_msg;

	JSON_CPACK(json_msg, "{s[I]soss}", "params", client->diff, "id", json_null(),
			     "method", "mining.set_difficulty");
	stratum_add_send(sdata, json_msg, client->id, SM_DIFF);
}

/* Needs to be entered with client holding a ref count. */
static void stratum_send_message(sdata_t *sdata, const stratum_instance_t *client, const char *msg)
{
	json_t *json_msg;

	/* Only send messages to whitelisted clients */
	if (!client->messages)
		return;
	JSON_CPACK(json_msg, "{sosss[s]}", "id", json_null(), "method", "client.show_message",
			     "params", msg);
	stratum_add_send(sdata, json_msg, client->id, SM_MSG);
}

static double time_bias(const double tdiff, const double period)
{
	double dexp = tdiff / period;

	/* Sanity check to prevent silly numbers for double accuracy **/
	if (unlikely(dexp > 36))
		dexp = 36;
	return 1.0 - 1.0 / exp(dexp);
}

/* Needs to be entered with client holding a ref count. */
static void add_submit(ckpool_t *ckp, stratum_instance_t *client, const double diff, const bool valid,
		       const bool submit)
{
	sdata_t *ckp_sdata = ckp->sdata, *sdata = client->sdata;
	worker_instance_t *worker = client->worker_instance;
	double tdiff, bdiff, dsps, drr, network_diff, bias;
	user_instance_t *user = client->user_instance;
	int64_t next_blockid, optimal, mindiff;
	tv_t now_t;

	mutex_lock(&ckp_sdata->uastats_lock);
	if (valid) {
		ckp_sdata->stats.unaccounted_shares++;
		ckp_sdata->stats.unaccounted_diff_shares += diff;
	} else
		ckp_sdata->stats.unaccounted_rejects += diff;
	mutex_unlock(&ckp_sdata->uastats_lock);

	/* Count only accepted and stale rejects in diff calculation. */
	if (valid) {
		worker->shares += diff;
		user->shares += diff;
	} else if (!submit)
		return;

	tv_time(&now_t);

	ck_rlock(&sdata->workbase_lock);
	next_blockid = sdata->workbase_id + 1;
	if (ckp->proxy)
		network_diff = sdata->current_workbase->diff;
	else
		network_diff = sdata->current_workbase->network_diff;
	ck_runlock(&sdata->workbase_lock);

	if (unlikely(!client->first_share.tv_sec)) {
		copy_tv(&client->first_share, &now_t);
		copy_tv(&client->ldc, &now_t);
	}

	decay_client(client, diff, &now_t);
	copy_tv(&client->last_share, &now_t);

	decay_worker(worker, diff, &now_t);
	copy_tv(&worker->last_share, &now_t);
	worker->idle = false;

	decay_user(user, diff, &now_t);
	copy_tv(&user->last_share, &now_t);
	client->idle = false;

	/* Once we've updated user/client statistics in node mode, we can't
	 * alter diff ourselves. */
	if (ckp->node)
		return;

	client->ssdc++;
	bdiff = sane_tdiff(&now_t, &client->first_share);
	bias = time_bias(bdiff, 300);
	tdiff = sane_tdiff(&now_t, &client->ldc);

	/* Check the difficulty every 240 seconds or as many shares as we
	 * should have had in that time, whichever comes first. */
	if (client->ssdc < 72 && tdiff < 240)
		return;

	if (diff != client->diff) {
		client->ssdc = 0;
		return;
	}

	/* Diff rate ratio */
	dsps = client->dsps5 / bias;
	drr = dsps / (double)client->diff;

	/* Optimal rate product is 0.3, allow some hysteresis. */
	if (drr > 0.15 && drr < 0.4)
		return;

	/* Client suggest diff overrides worker mindiff */
	if (client->suggest_diff)
		mindiff = client->suggest_diff;
	else
		mindiff = worker->mindiff;
	/* Allow slightly lower diffs when users choose their own mindiff */
	if (mindiff) {
		if (drr < 0.5)
			return;
		optimal = lround(dsps * 2.4);
	} else
		optimal = lround(dsps * 3.33);

	/* Clamp to mindiff ~ network_diff */

	/* Set to higher of pool mindiff and optimal */
	optimal = MAX(optimal, ckp->mindiff);

	/* Set to higher of optimal and user chosen diff */
	optimal = MAX(optimal, mindiff);

	/* Set to lower of optimal and pool maxdiff */
	if (ckp->maxdiff)
		optimal = MIN(optimal, ckp->maxdiff);

	/* Set to lower of optimal and network_diff */
	optimal = MIN(optimal, network_diff);

	if (client->diff == optimal)
		return;

	/* If this is the first share in a change, reset the last diff change
	 * to make sure the client hasn't just fallen back after a leave of
	 * absence */
	if (optimal < client->diff && client->ssdc == 1) {
		copy_tv(&client->ldc, &now_t);
		return;
	}

	client->ssdc = 0;

	LOGINFO("Client %s biased dsps %.2f dsps %.2f drr %.2f adjust diff from %"PRId64" to: %"PRId64" ",
		client->identity, dsps, client->dsps5, drr, client->diff, optimal);

	copy_tv(&client->ldc, &now_t);
	client->diff_change_job_id = next_blockid;
	client->old_diff = client->diff;
	client->diff = optimal;
	stratum_send_diff(sdata, client);
}

static void add_remote_blockdata(ckpool_t *ckp, json_t *val, const int cblen, const char *coinbase,
				 const uchar *data)
{
	char *buf;

	json_set_string(val, "name", ckp->name);
	json_set_int(val, "cblen", cblen);
	buf = bin2hex(coinbase, cblen);
	json_set_string(val, "coinbasehex", buf);
	free(buf);
	buf = bin2hex(data, 80);
	json_set_string(val, "swaphex", buf);
	free(buf);
}

static void
downstream_block(ckpool_t *ckp, sdata_t *sdata, const json_t *val, const int cblen,
		 const char *coinbase, const uchar *data)
{
	json_t *block_val = json_deep_copy(val);

	/* Strip unnecessary fields and add extra fields needed */
	strip_fields(ckp, block_val);
	json_set_string(block_val, "method", stratum_msgs[SM_BLOCK]);
	add_remote_blockdata(ckp, block_val, cblen, coinbase, data);
	downstream_json(sdata, block_val, 0, SSEND_PREPEND);
	json_decref(block_val);
}

/* We should already be holding the workbase_lock. Needs to be entered with
 * client holding a ref count. */
static void
test_blocksolve(const stratum_instance_t *client, const workbase_t *wb, const uchar *data,
		const uchar *hash, const double diff, const char *coinbase, int cblen,
		const char *nonce2, const char *nonce, const uint32_t ntime32, const bool stale)
{
	char blockhash[68], cdfield[64];
	sdata_t *sdata = client->sdata;
	json_t *val = NULL, *val_copy;
	ckpool_t *ckp = wb->ckp;
	ckmsg_t *block_ckmsg;
	uchar swap32[32];
	ts_t ts_now;

	/* Submit anything over 99.9% of the diff in case of rounding errors */
	if (diff < sdata->current_workbase->network_diff * 0.999)
		return;

	LOGWARNING("Possible %sblock solve diff %lf !", stale ? "stale share " : "", diff);
	/* Can't submit a block in proxy mode without the transactions */
	if (!ckp->node && wb->proxy)
		return;

	ts_realtime(&ts_now);
	sprintf(cdfield, "%lu,%lu", ts_now.tv_sec, ts_now.tv_nsec);

	process_block(ckp, wb, coinbase, cblen, data, hash, swap32, blockhash);
	if (!ckp->btcsolo) {
		/* Solo doesn't do nodes and the locking is backwards here... */
		send_node_block(sdata, client->enonce1, nonce, nonce2, ntime32, wb->id,
				diff, client->id);
	}

	JSON_CPACK(val, "{si,ss,ss,sI,ss,ss,sI,ss,ss,ss,sI,sf,ss,ss,ss,ss}",
			"height", wb->height,
			"blockhash", blockhash,
			"confirmed", "n",
			"workinfoid", wb->id,
			"username", client->user_instance->username,
			"workername", client->workername,
			"clientid", client->id,
			"enonce1", client->enonce1,
			"nonce2", nonce2,
			"nonce", nonce,
			"reward", wb->coinbasevalue,
		        "diff", diff,
			"createdate", cdfield,
			"createby", "code",
			"createcode", __func__,
			"createinet", ckp->serverurl[client->server]);
	val_copy = json_deep_copy(val);
	block_ckmsg = ckalloc(sizeof(ckmsg_t));
	block_ckmsg->data = val_copy;

	mutex_lock(&sdata->block_lock);
	DL_APPEND(sdata->block_solves, block_ckmsg);
	mutex_unlock(&sdata->block_lock);

	if (ckp->remote) {
		add_remote_blockdata(ckp, val, cblen, coinbase, data);
		upstream_json_msgtype(ckp, val, SM_BLOCK);
	} else {
		downstream_block(ckp, sdata, val, cblen, coinbase, data);
		ckdbq_add(ckp, ID_BLOCK, val);
	}
}

/* Entered with instance_lock held */
static inline uchar *__user_coinb2(const stratum_instance_t *client, const workbase_t *wb, int *cb2len)
{
	struct userwb *userwb;
	int64_t id;

	if (!client->ckp->btcsolo)
		goto out_nouserwb;

	id = wb->id;
	HASH_FIND_I64(client->user_instance->userwbs, &id, userwb);
	if (unlikely(!userwb))
		goto out_nouserwb;
	*cb2len = userwb->coinb2len;
	return userwb->coinb2bin;

out_nouserwb:
	*cb2len = wb->coinb2len;
	return wb->coinb2bin;
}

/* Needs to be entered with client holding a ref count. */
static double submission_diff(sdata_t *sdata, const stratum_instance_t *client, const workbase_t *wb, const char *nonce2,
			      const uint32_t ntime32, const char *nonce, uchar *hash, const bool stale)
{
	unsigned char merkle_root[32], merkle_sha[64];
	uint32_t *data32, *swap32, benonce32;
	char *coinbase, data[80];
	uchar swap[80], hash1[32];
	int cblen, i, cb2len;
	uchar *coinb2bin;
	double ret;

	/* Leave enough room for 25 byte generation address + length counter */
	coinbase = alloca(wb->coinb1len + wb->enonce1constlen + wb->enonce1varlen + wb->enonce2varlen + wb->coinb2len + 26 + wb->coinb3len);
	memcpy(coinbase, wb->coinb1bin, wb->coinb1len);
	cblen = wb->coinb1len;
	memcpy(coinbase + cblen, &client->enonce1bin, wb->enonce1constlen + wb->enonce1varlen);
	cblen += wb->enonce1constlen + wb->enonce1varlen;
	hex2bin(coinbase + cblen, nonce2, wb->enonce2varlen);
	cblen += wb->enonce2varlen;

	ck_rlock(&sdata->instance_lock);
	coinb2bin = __user_coinb2(client, wb, &cb2len);
	memcpy(coinbase + cblen, coinb2bin, cb2len);
	ck_runlock(&sdata->instance_lock);

	cblen += cb2len;

	gen_hash((uchar *)coinbase, merkle_root, cblen);
	memcpy(merkle_sha, merkle_root, 32);
	for (i = 0; i < wb->merkles; i++) {
		memcpy(merkle_sha + 32, &wb->merklebin[i], 32);
		gen_hash(merkle_sha, merkle_root, 64);
		memcpy(merkle_sha, merkle_root, 32);
	}
	data32 = (uint32_t *)merkle_sha;
	swap32 = (uint32_t *)merkle_root;
	flip_32(swap32, data32);

	/* Copy the cached header binary and insert the merkle root */
	memcpy(data, wb->headerbin, 80);
	memcpy(data + 36, merkle_root, 32);

	/* Insert the nonce value into the data */
	hex2bin(&benonce32, nonce, 4);
	data32 = (uint32_t *)(data + 64 + 12);
	*data32 = benonce32;

	/* Insert the ntime value into the data */
	data32 = (uint32_t *)(data + 68);
	*data32 = htobe32(ntime32);

	/* Hash the share */
	data32 = (uint32_t *)data;
	swap32 = (uint32_t *)swap;
	flip_80(swap32, data32);
	sha256(swap, 80, hash1);
	sha256(hash1, 32, hash);

	/* Calculate the diff of the share here */
	ret = diff_from_target(hash);

	/* Test we haven't solved a block regardless of share status */
	test_blocksolve(client, wb, swap, hash, ret, coinbase, cblen, nonce2, nonce, ntime32, stale);

	return ret;
}

/* Optimised for the common case where shares are new */
static bool new_share(sdata_t *sdata, const uchar *hash, const int64_t wb_id)
{
	share_t *share = ckzalloc(sizeof(share_t)), *match = NULL;
	bool ret = true;

	memcpy(share->hash, hash, 32);
	share->workbase_id = wb_id;

	mutex_lock(&sdata->share_lock);
	sdata->shares_generated++;
	HASH_FIND(hh, sdata->shares, hash, 32, match);
	if (likely(!match))
		HASH_ADD(hh, sdata->shares, hash, 32, share);
	mutex_unlock(&sdata->share_lock);

	if (unlikely(match)) {
		dealloc(share);
		ret = false;
	}
	return ret;
}

static void update_client(const stratum_instance_t *client, const int64_t client_id);

/* Submit a share in proxy mode to the parent pool. workbase_lock is held.
 * Needs to be entered with client holding a ref count. */
static void submit_share(stratum_instance_t *client, const int64_t jobid, const char *nonce2,
			 const char *ntime, const char *nonce)
{
	ckpool_t *ckp = client->ckp;
	json_t *json_msg;
	char enonce2[32];

	sprintf(enonce2, "%s%s", client->enonce1var, nonce2);
	JSON_CPACK(json_msg, "{sIsssssssIsIsi}", "jobid", jobid, "nonce2", enonce2,
			     "ntime", ntime, "nonce", nonce, "client_id", client->id,
			     "proxy", client->proxyid, "subproxy", client->subproxyid);
	generator_add_send(ckp, json_msg);
}

static void check_best_diff(ckpool_t *ckp, sdata_t *sdata, user_instance_t *user,
			    worker_instance_t *worker, const double sdiff, stratum_instance_t *client)
{
	char buf[512];
	bool best_ever = false, best_worker = false, best_user = false;

	if (sdiff > user->best_ever) {
		user->best_ever = sdiff;
		best_ever = true;
	}
	if (sdiff > worker->best_ever) {
		worker->best_ever = sdiff;
		best_ever = true;
	}
	if (sdiff > worker->best_diff) {
		worker->best_diff = sdiff;
		best_worker = true;
	}
	if (sdiff > user->best_diff) {
		user->best_diff = sdiff;
		best_user = true;
	}
	if (best_ever) {
		mutex_lock(&sdata->stats_lock);
		if (unlikely(sdiff > sdata->stats.best_diff))
			sdata->stats.best_diff = sdiff;
		mutex_unlock(&sdata->stats_lock);
	}
	if (likely(!CKP_STANDALONE(ckp) || (!best_user && !best_worker) || !client))
		return;
	snprintf(buf, 511, "New best %sshare for %s: %lf", best_ever ? "ever " : "",
		 best_user ? "user" : "worker", sdiff);
	stratum_send_message(sdata, client, buf);
}

#define JSON_ERR(err) json_string(SHARE_ERR(err))

/* Needs to be entered with client holding a ref count. */
static json_t *parse_submit(stratum_instance_t *client, json_t *json_msg,
			    const json_t *params_val, json_t **err_val)
{
	bool share = false, result = false, invalid = true, submit = false, stale = false;
	double diff = client->diff, wdiff = 0, sdiff = -1;
	char hexhash[68] = {}, sharehash[32], cdfield[64];
	const char *workername, *job_id, *ntime, *nonce;
	user_instance_t *user = client->user_instance;
	char *fname = NULL, *s, *nonce2;
	sdata_t *sdata = client->sdata;
	enum share_err err = SE_NONE;
	ckpool_t *ckp = client->ckp;
	char idstring[20] = {};
	workbase_t *wb = NULL;
	uint32_t ntime32;
	uchar hash[32];
	int nlen, len;
	time_t now_t;
	json_t *val;
	int64_t id;
	ts_t now;
	FILE *fp;

	ts_realtime(&now);
	now_t = now.tv_sec;
	sprintf(cdfield, "%lu,%lu", now.tv_sec, now.tv_nsec);

	if (unlikely(!json_is_array(params_val))) {
		err = SE_NOT_ARRAY;
		*err_val = JSON_ERR(err);
		goto out;
	}
	if (unlikely(json_array_size(params_val) < 5)) {
		err = SE_INVALID_SIZE;
		*err_val = JSON_ERR(err);
		goto out;
	}
	workername = json_string_value(json_array_get(params_val, 0));
	if (unlikely(!workername || !strlen(workername))) {
		err = SE_NO_USERNAME;
		*err_val = JSON_ERR(err);
		goto out;
	}
	job_id = json_string_value(json_array_get(params_val, 1));
	if (unlikely(!job_id || !strlen(job_id))) {
		err = SE_NO_JOBID;
		*err_val = JSON_ERR(err);
		goto out;
	}
	nonce2 = (char *)json_string_value(json_array_get(params_val, 2));
	if (unlikely(!nonce2 || !strlen(nonce2) || !validhex(nonce2))) {
		err = SE_NO_NONCE2;
		*err_val = JSON_ERR(err);
		goto out;
	}
	ntime = json_string_value(json_array_get(params_val, 3));
	if (unlikely(!ntime || !strlen(ntime) || !validhex(ntime))) {
		err = SE_NO_NTIME;
		*err_val = JSON_ERR(err);
		goto out;
	}
	nonce = json_string_value(json_array_get(params_val, 4));
	if (unlikely(!nonce || !strlen(nonce) || !validhex(nonce))) {
		err = SE_NO_NONCE;
		*err_val = JSON_ERR(err);
		goto out;
	}
	if (safecmp(workername, client->workername)) {
		err = SE_WORKER_MISMATCH;
		*err_val = JSON_ERR(err);
		goto out;
	}
	sscanf(job_id, "%lx", &id);
	sscanf(ntime, "%x", &ntime32);

	share = true;

	ck_rlock(&sdata->workbase_lock);
	HASH_FIND_I64(sdata->workbases, &id, wb);
	if (unlikely(!wb)) {
		if (!sdata->current_workbase) {
			ck_runlock(&sdata->workbase_lock);

			return json_boolean(false);
		}
		id = sdata->current_workbase->id;
		err = SE_INVALID_JOBID;
		json_set_string(json_msg, "reject-reason", SHARE_ERR(err));
		strncpy(idstring, job_id, 19);
		ASPRINTF(&fname, "%s.sharelog", sdata->current_workbase->logdir);
		goto out_unlock;
	}
	wdiff = wb->diff;
	strncpy(idstring, wb->idstring, 19);
	ASPRINTF(&fname, "%s.sharelog", wb->logdir);
	/* Fix broken clients sending too many chars. Nonce2 is part of the
	 * read only json so use a temporary variable and modify it. */
	len = wb->enonce2varlen * 2;
	nlen = strlen(nonce2);
	if (nlen > len) {
		nonce2 = strdupa(nonce2);
		nonce2[len] = '\0';
	} else if (nlen < len) {
		char *tmp = nonce2;

		nonce2 = strdupa("0000000000000000");
		memcpy(nonce2, tmp, nlen);
		nonce2[len] = '\0';
	}
	if (id < sdata->blockchange_id)
		stale = true;
	sdiff = submission_diff(sdata, client, wb, nonce2, ntime32, nonce, hash, stale);
	if (sdiff > client->best_diff) {
		worker_instance_t *worker = client->worker_instance;

		client->best_diff = sdiff;
		LOGINFO("User %s worker %s client %s new best diff %lf", user->username,
			worker->workername, client->identity, sdiff);
		check_best_diff(ckp, sdata, user, worker, sdiff, client);
	}
	bswap_256(sharehash, hash);
	__bin2hex(hexhash, sharehash, 32);

	if (stale) {
		/* Accept shares if they're received on remote nodes before the
		 * workbase was retired. */
		if (client->latency) {
			int latency;
			tv_t now_tv;

			ts_to_tv(&now_tv, &now);
			latency = ms_tvdiff(&now_tv, &wb->retired);
			if (latency < client->latency) {
				LOGDEBUG("Accepting %dms late share from client %s",
					 latency, client->identity);
				goto no_stale;
			}
		}
		err = SE_STALE;
		json_set_string(json_msg, "reject-reason", SHARE_ERR(err));
		goto out_submit;
	}
no_stale:
	/* Ntime cannot be less, but allow forward ntime rolling up to max */
	if (ntime32 < wb->ntime32 || ntime32 > wb->ntime32 + 7000) {
		err = SE_NTIME_INVALID;
		json_set_string(json_msg, "reject-reason", SHARE_ERR(err));
		goto out_unlock;
	}
	invalid = false;
out_submit:
	if (sdiff >= wdiff)
		submit = true;
out_unlock:
	ck_runlock(&sdata->workbase_lock);

	/* Accept shares of the old diff until the next update */
	if (id < client->diff_change_job_id)
		diff = client->old_diff;
	if (!invalid) {
		char wdiffsuffix[16];

		suffix_string(wdiff, wdiffsuffix, 16, 0);
		if (sdiff >= diff) {
			if (new_share(sdata, hash, id)) {
				LOGINFO("Accepted client %s share diff %.1f/%.0f/%s: %s",
					client->identity, sdiff, diff, wdiffsuffix, hexhash);
				result = true;
			} else {
				err = SE_DUPE;
				json_set_string(json_msg, "reject-reason", SHARE_ERR(err));
				LOGINFO("Rejected client %s dupe diff %.1f/%.0f/%s: %s",
					client->identity, sdiff, diff, wdiffsuffix, hexhash);
				submit = false;
			}
		} else {
			err = SE_HIGH_DIFF;
			LOGINFO("Rejected client %s high diff %.1f/%.0f/%s: %s",
				client->identity, sdiff, diff, wdiffsuffix, hexhash);
			json_set_string(json_msg, "reject-reason", SHARE_ERR(err));
			submit = false;
		}
	}  else
		LOGINFO("Rejected client %s invalid share %s", client->identity, SHARE_ERR(err));

	/* Submit share to upstream pool in proxy mode. We submit valid and
	 * stale shares and filter out the rest. */
	if (wb && wb->proxy && submit) {
		LOGINFO("Submitting share upstream: %s", hexhash);
		submit_share(client, id, nonce2, ntime, nonce);
	}

	add_submit(ckp, client, diff, result, submit);

	/* Now write to the pool's sharelog. */
	val = json_object();
	json_set_int(val, "workinfoid", id);
	json_set_int(val, "clientid", client->id);
	json_set_string(val, "enonce1", client->enonce1);
	if (!CKP_STANDALONE(ckp))
		json_set_string(val, "secondaryuserid", user->secondaryuserid);
	json_set_string(val, "nonce2", nonce2);
	json_set_string(val, "nonce", nonce);
	json_set_string(val, "ntime", ntime);
	json_set_double(val, "diff", diff);
	json_set_double(val, "sdiff", sdiff);
	json_set_string(val, "hash", hexhash);
	json_set_bool(val, "result", result);
	json_object_set(val, "reject-reason", json_object_get(json_msg, "reject-reason"));
	json_object_set(val, "error", *err_val);
	json_set_int(val, "errn", err);
	json_set_string(val, "createdate", cdfield);
	json_set_string(val, "createby", "code");
	json_set_string(val, "createcode", __func__);
	json_set_string(val, "createinet", ckp->serverurl[client->server]);
	json_set_string(val, "workername", client->workername);
	json_set_string(val, "username", user->username);
        json_set_string(val, "address", client->address);
        json_set_string(val, "agent", client->useragent);

	if (ckp->logshares) {
		fp = fopen(fname, "ae");
		if (likely(fp)) {
			s = json_dumps(val, JSON_EOL);
			len = strlen(s);
			len = fprintf(fp, "%s", s);
			free(s);
			fclose(fp);
			if (unlikely(len < 0))
				LOGERR("Failed to fwrite to %s", fname);
		} else
			LOGERR("Failed to fopen %s", fname);
	}
	if (ckp->remote)
		upstream_json_msgtype(ckp, val, SM_SHARE);
	else
		ckdbq_add(ckp, ID_SHARES, val);
out:
	if (!sdata->wbincomplete && ((!result && !submit) || !share)) {
		/* Is this the first in a run of invalids? */
		if (client->first_invalid < client->last_share.tv_sec || !client->first_invalid)
			client->first_invalid = now_t;
		else if (client->first_invalid && client->first_invalid < now_t - 180 && client->reject < 3) {
			LOGNOTICE("Client %s rejecting for 180s, disconnecting", client->identity);
			if (ckp->node)
				connector_drop_client(ckp, client->id);
			else
				stratum_send_message(sdata, client, "Disconnecting for continuous invalid shares");
			client->reject = 3;
		} else if (client->first_invalid && client->first_invalid < now_t - 120 && client->reject < 2) {
			LOGNOTICE("Client %s rejecting for 120s, reconnecting", client->identity);
			stratum_send_message(sdata, client, "Reconnecting for continuous invalid shares");
			reconnect_client(sdata, client);
			client->reject = 2;
		} else if (client->first_invalid && client->first_invalid < now_t - 60 && !client->reject) {
			LOGNOTICE("Client %s rejecting for 60s, sending update", client->identity);
			update_client(client, client->id);
			client->reject = 1;
		}
	} else if (client->reject < 3) {
		client->first_invalid = 0;
		client->reject = 0;
	}

	if (!share) {
		if (!CKP_STANDALONE(ckp) || ckp->remote) {
			val = json_object();
			json_set_int(val, "clientid", client->id);
			if (user->secondaryuserid)
				json_set_string(val, "secondaryuserid", user->secondaryuserid);
			json_set_string(val, "enonce1", client->enonce1);
			json_set_int(val, "workinfoid", sdata->current_workbase->id);
			json_set_string(val, "workername", client->workername);
			json_set_string(val, "username", user->username);
			json_object_set(val, "error", *err_val);
			json_set_int(val, "errn", err);
			json_set_string(val, "createdate", cdfield);
			json_set_string(val, "createby", "code");
			json_set_string(val, "createcode", __func__);
			json_set_string(val, "createinet", ckp->serverurl[client->server]);
			if (ckp->remote && ckp->upstream_ckdb)
				upstream_json_msgtype(ckp, val, SM_SHAREERR);
			else
				ckdbq_add(ckp, ID_SHAREERR, val);
		}
		LOGINFO("Invalid share from client %s: %s", client->identity, client->workername);
	}
	free(fname);
	return json_boolean(result);
}

/* Must enter with workbase_lock held */
static json_t *__stratum_notify(const workbase_t *wb, const bool clean)
{
	json_t *val;

	JSON_CPACK(val, "{s:[ssssosssb],s:o,s:s}",
			"params",
			wb->idstring,
			wb->prevhash,
			wb->coinb1,
			wb->coinb2,
			json_deep_copy(wb->merkle_array),
			wb->bbversion,
			wb->nbit,
			wb->ntime,
			clean,
			"id", json_null(),
			"method", "mining.notify");
	return val;
}

static void stratum_broadcast_update(sdata_t *sdata, const workbase_t *wb, const bool clean)
{
	json_t *json_msg;

	ck_rlock(&sdata->workbase_lock);
	json_msg = __stratum_notify(wb, clean);
	ck_runlock(&sdata->workbase_lock);

	stratum_broadcast(sdata, json_msg, SM_UPDATE);
}

/* For sending a single stratum template update */
static void stratum_send_update(sdata_t *sdata, const int64_t client_id, const bool clean)
{
	ckpool_t *ckp = sdata->ckp;
	json_t *json_msg;

	if (unlikely(!sdata->current_workbase)) {
		if (!ckp->proxy)
			LOGWARNING("No current workbase to send stratum update");
		else
			LOGDEBUG("No current workbase to send stratum update for client %"PRId64, client_id);
		return;
	}

	ck_rlock(&sdata->workbase_lock);
	json_msg = __stratum_notify(sdata->current_workbase, clean);
	ck_runlock(&sdata->workbase_lock);

	stratum_add_send(sdata, json_msg, client_id, SM_UPDATE);
}

/* Hold instance and workbase lock */
static json_t *__user_notify(const workbase_t *wb, const user_instance_t *user, const bool clean)
{
	int64_t id = wb->id;
	struct userwb *userwb;
	json_t *val;

	HASH_FIND_I64(user->userwbs, &id, userwb);
	if (unlikely(!userwb)) {
		LOGINFO("Failed to find userwb in __user_notify!");
		return NULL;
	}

	JSON_CPACK(val, "{s:[ssssosssb],s:o,s:s}",
			"params",
			wb->idstring,
			wb->prevhash,
			wb->coinb1,
			userwb->coinb2,
			json_deep_copy(wb->merkle_array),
			wb->bbversion,
			wb->nbit,
			wb->ntime,
			clean,
			"id", json_null(),
			"method", "mining.notify");
	return val;
}

/* Sends a stratum update with a unique coinb2 for every client. Avoid
 * recursive locking. */
static void stratum_broadcast_updates(sdata_t *sdata, bool clean)
{
	stratum_instance_t *client, *tmp;
	json_t *json_msg;

	ck_wlock(&sdata->instance_lock);
	HASH_ITER(hh, sdata->stratum_instances, client, tmp) {
		if (!client->user_instance)
			continue;
		__inc_instance_ref(client);
		ck_wunlock(&sdata->instance_lock);

		ck_rlock(&sdata->workbase_lock);
		json_msg = __user_notify(sdata->current_workbase, client->user_instance, clean);
		ck_runlock(&sdata->workbase_lock);

		if (likely(json_msg))
			stratum_add_send(sdata, json_msg, client->id, SM_UPDATE);

		ck_wlock(&sdata->instance_lock);
		__dec_instance_ref(client);
	}
	ck_wunlock(&sdata->instance_lock);

	send_postponed(sdata);
}

static void send_json_err(sdata_t *sdata, const int64_t client_id, json_t *id_val, const char *err_msg)
{
	json_t *val;

	JSON_CPACK(val, "{soss}", "id", json_deep_copy(id_val), "error", err_msg);
	stratum_add_send(sdata, val, client_id, SM_ERROR);
}

/* Needs to be entered with client holding a ref count. */
static void update_client(const stratum_instance_t *client, const int64_t client_id)
{
	sdata_t *sdata = client->sdata;

	if (!client->ckp->btcsolo)
		stratum_send_update(sdata, client_id, true);
	stratum_send_diff(sdata, client);
}

static json_params_t
*create_json_params(const int64_t client_id, const json_t *method, const json_t *params,
		    const json_t *id_val)
{
	json_params_t *jp = ckalloc(sizeof(json_params_t));

	jp->method = json_deep_copy(method);
	jp->params = json_deep_copy(params);
	jp->id_val = json_deep_copy(id_val);
	jp->client_id = client_id;
	return jp;
}

/* Implement support for the diff in the params as well as the originally
 * documented form of placing diff within the method. Needs to be entered with
 * client holding a ref count. */
static void suggest_diff(ckpool_t *ckp, stratum_instance_t *client, const char *method,
			 const json_t *params_val)
{
	json_t *arr_val = json_array_get(params_val, 0);
	int64_t sdiff;

	if (unlikely(!client_active(client))) {
		LOGNOTICE("Attempted to suggest diff on unauthorised client %s", client->identity);
		return;
	}
	if (arr_val && json_is_integer(arr_val))
		sdiff = json_integer_value(arr_val);
	else if (sscanf(method, "mining.suggest_difficulty(%"PRId64, &sdiff) != 1) {
		LOGINFO("Failed to parse suggest_difficulty for client %s", client->identity);
		return;
	}
	/* Clamp suggest diff to global pool mindiff */
	if (sdiff < ckp->mindiff)
		sdiff = ckp->mindiff;
	if (sdiff == client->suggest_diff)
		return;
	client->suggest_diff = sdiff;
	if (client->diff == sdiff)
		return;
	client->diff_change_job_id = client->sdata->workbase_id + 1;
	client->old_diff = client->diff;
	client->diff = sdiff;
	stratum_send_diff(ckp->sdata, client);
}

/* Send diff first when sending the first stratum template after subscribing */
static void init_client(const stratum_instance_t *client, const int64_t client_id)
{
	sdata_t *sdata = client->sdata;

	stratum_send_diff(sdata, client);
	if (!client->ckp->btcsolo)
		stratum_send_update(sdata, client_id, true);
}

/* When a node first connects it has no transactions so we have to send all
 * current ones to it. */
static void send_node_all_txns(sdata_t *sdata, const stratum_instance_t *client)
{
	json_t *txn_array, *val, *txn_val;
	txntable_t *txn, *tmp;
	smsg_t *msg;

	txn_array = json_array();

	ck_rlock(&sdata->workbase_lock);
	HASH_ITER(hh, sdata->txns, txn, tmp) {
		JSON_CPACK(txn_val, "{ss,ss}", "hash", txn->hash, "data", txn->data);
		json_array_append_new(txn_array, txn_val);
	}
	ck_runlock(&sdata->workbase_lock);

	if (client->trusted) {
		JSON_CPACK(val, "{ss,so}", "method", stratum_msgs[SM_TRANSACTIONS],
			   "transaction", txn_array);
	} else {
		JSON_CPACK(val, "{ss,so}", "node.method", stratum_msgs[SM_TRANSACTIONS],
			   "transaction", txn_array);
	}
	msg = ckzalloc(sizeof(smsg_t));
	msg->json_msg = val;
	msg->client_id = client->id;
	ckmsgq_add(sdata->ssends, msg);
	LOGNOTICE("Sending new node client %s all transactions", client->identity);
}

static void *setup_node(void *arg)
{
	stratum_instance_t *client = (stratum_instance_t *)arg;

	pthread_detach(pthread_self());

	client->latency = round_trip(client->address) / 2;
	LOGNOTICE("Node client %s %s latency set to %dms", client->identity,
		  client->address, client->latency);
	send_node_all_txns(client->sdata, client);
	dec_instance_ref(client->sdata, client);
	return NULL;
}

/* Create a thread to asynchronously set latency to the node to not
 * block. Increment the ref count to prevent the client pointer
 * dereferencing under us, allowing the thread to decrement it again when
 * finished. */
static void add_mining_node(ckpool_t *ckp, sdata_t *sdata, stratum_instance_t *client)
{
	pthread_t pth;

	ck_wlock(&sdata->instance_lock);
	client->node = true;
	DL_APPEND(sdata->node_instances, client);
	__inc_instance_ref(client);
	ck_wunlock(&sdata->instance_lock);

	LOGWARNING("Added client %s %s as mining node on server %d:%s", client->identity,
		   client->address, client->server, ckp->serverurl[client->server]);

	create_pthread(&pth, setup_node, client);
}

static void add_remote_server(sdata_t *sdata, stratum_instance_t *client)
{
	ck_wlock(&sdata->instance_lock);
	client->trusted = true;
	DL_APPEND(sdata->remote_instances, client);
	__inc_instance_ref(client);
	ck_wunlock(&sdata->instance_lock);

	send_node_all_txns(sdata, client);
	dec_instance_ref(sdata, client);
}

/* Enter with client holding ref count */
static void parse_method(ckpool_t *ckp, sdata_t *sdata, stratum_instance_t *client,
			 const int64_t client_id, json_t *id_val, json_t *method_val,
			 json_t *params_val)
{
	const char *method;

	/* Random broken clients send something not an integer as the id so we
	 * copy the json item for id_val as is for the response. By far the
	 * most common messages will be shares so look for those first */
	method = json_string_value(method_val);
	if (likely(cmdmatch(method, "mining.submit") && client->authorised)) {
		json_params_t *jp = create_json_params(client_id, method_val, params_val, id_val);

		ckmsgq_add(sdata->sshareq, jp);
		return;
	}

	if (cmdmatch(method, "mining.term")) {
		LOGDEBUG("Mining terminate requested from %s %s", client->identity, client->address);
		drop_client(ckp, sdata, client_id);
		return;
	}

	if (cmdmatch(method, "mining.subscribe")) {
		json_t *val, *result_val;

		if (unlikely(client->subscribed)) {
			LOGNOTICE("Client %s %s trying to subscribe twice",
				  client->identity, client->address);
			return;
		}
		result_val = parse_subscribe(client, client_id, params_val);
		/* Shouldn't happen, sanity check */
		if (unlikely(!result_val)) {
			LOGWARNING("parse_subscribe returned NULL result_val");
			return;
		}
		val = json_object();
		json_object_set_new_nocheck(val, "result", result_val);
		json_object_set_nocheck(val, "id", id_val);
		json_object_set_new_nocheck(val, "error", json_null());
		stratum_add_send(sdata, val, client_id, SM_SUBSCRIBERESULT);
		if (likely(client->subscribed))
			init_client(client, client_id);
		return;
	}

	if (unlikely(cmdmatch(method, "mining.remote"))) {
		char buf[256];

		/* Add this client as a trusted remote node in the connector and
		 * drop the client in the stratifier */
		if (!ckp->trusted[client->server] || ckp->proxy) {
			LOGNOTICE("Dropping client %s %s trying to authorise as remote node on non trusted server %d",
				  client->identity, client->address, client->server);
			connector_drop_client(ckp, client_id);
		} else {
			snprintf(buf, 255, "remote=%"PRId64, client_id);
			send_proc(ckp->connector, buf);
			add_remote_server(sdata, client);
		}
		sprintf(client->identity, "remote:%"PRId64, client_id);
		return;
	}

	if (unlikely(cmdmatch(method, "mining.node"))) {
		char buf[256];

		/* Add this client as a passthrough in the connector and
		 * add it to the list of mining nodes in the stratifier */
		if (!ckp->nodeserver[client->server] || ckp->proxy || ckp->btcsolo) {
			LOGNOTICE("Dropping client %s %s trying to authorise as node on non node server %d",
				  client->identity, client->address, client->server);
			connector_drop_client(ckp, client_id);
			drop_client(ckp, sdata, client_id);
		} else {
			snprintf(buf, 255, "passthrough=%"PRId64, client_id);
			send_proc(ckp->connector, buf);
			add_mining_node(ckp, sdata, client);
			sprintf(client->identity, "node:%"PRId64, client_id);
		}
		return;
	}

	if (unlikely(cmdmatch(method, "mining.passthrough"))) {
		char buf[256];

		if (ckp->proxy || ckp->node || ckp->remote) {
			LOGNOTICE("Dropping client %s %s trying to connect as passthrough on unsupported server %d",
				  client->identity, client->address, client->server);
			connector_drop_client(ckp, client_id);
			drop_client(ckp, sdata, client_id);
		} else {
			/* We need  is a passthrough and to manage its messages
			 * accordingly. No data from this client id should ever
			 * come directly back to this stratifier. */
			LOGNOTICE("Adding passthrough client %s %s", client->identity, client->address);
			client->passthrough = true;
			snprintf(buf, 255, "passthrough=%"PRId64, client_id);
			send_proc(ckp->connector, buf);
			sprintf(client->identity, "passthrough:%"PRId64, client_id);
		}
		return;
	}

	/* We shouldn't really allow unsubscribed users to authorise first but
	 * some broken stratum implementations do that and we can handle it. */
	if (cmdmatch(method, "mining.auth")) {
		json_params_t *jp;

		if (unlikely(client->authorised)) {
			LOGNOTICE("Client %s %s trying to authorise twice",
				  client->identity, client->address);
			return;
		}
		jp = create_json_params(client_id, method_val, params_val, id_val);
		ckmsgq_add(sdata->sauthq, jp);
		return;
	}

	/* We should only accept requests from subscribed and authed users here
	 * on */
	if (!client->subscribed) {
		LOGINFO("Dropping %s from unsubscribed client %s %s", method,
			client->identity, client->address);
		connector_drop_client(ckp, client_id);
		return;
	}

	/* We should only accept authorised requests from here on */
	if (!client->authorised) {
		LOGINFO("Dropping %s from unauthorised client %s %s", method,
			client->identity, client->address);
		return;
	}

	if (cmdmatch(method, "mining.suggest")) {
		suggest_diff(ckp, client, method, params_val);
		return;
	}

	/* Covers both get_transactions and get_txnhashes */
	if (cmdmatch(method, "mining.get")) {
		json_params_t *jp = create_json_params(client_id, method_val, params_val, id_val);

		ckmsgq_add(sdata->stxnq, jp);
		return;
	}

	/* Unhandled message here */
	LOGINFO("Unhandled client %s %s method %s", client->identity, client->address, method);
	return;
}

static void free_smsg(smsg_t *msg)
{
	json_decref(msg->json_msg);
	free(msg);
}

/* Even though we check the results locally in node mode, check the upstream
 * results in case of runs of invalids. */
static void parse_share_result(ckpool_t *ckp, stratum_instance_t *client, json_t *val)
{
	time_t now_t;
	ts_t now;

	if (likely(json_is_true(val))) {
		client->upstream_invalid = 0;
		return;
	}
	ts_realtime(&now);
	now_t = now.tv_sec;
	if (client->upstream_invalid < client->last_share.tv_sec || !client->upstream_invalid)
		client->upstream_invalid = now_t;
	else if (client->upstream_invalid && client->upstream_invalid < now_t - 150) {
		LOGNOTICE("Client %s upstream rejects for 150s, disconnecting", client->identity);
		connector_drop_client(ckp, client->id);
		client->reject = 3;
	}
}

static void parse_diff(stratum_instance_t *client, json_t *val)
{
	double diff = json_number_value(json_array_get(val, 0));

	LOGINFO("Set client %s to diff %lf", client->identity, diff);
	client->diff = diff;
}

static void parse_subscribe_result(stratum_instance_t *client, json_t *val)
{
	int len;

	strncpy(client->enonce1, json_string_value(json_array_get(val, 1)), 16);
	len = strlen(client->enonce1) / 2;
	hex2bin(client->enonce1bin, client->enonce1, len);
	memcpy(&client->enonce1_64, client->enonce1bin, 8);
	LOGINFO("Client %s got enonce1 %lx string %s", client->identity, client->enonce1_64, client->enonce1);
}

static void parse_authorise_result(ckpool_t *ckp, sdata_t *sdata, stratum_instance_t *client,
				   json_t *val)
{
	if (!json_is_true(val)) {
		LOGNOTICE("Client %s was not authorised upstream, dropping", client->identity);
		client->authorised = false;
		connector_drop_client(ckp, client->id);
		drop_client(ckp, sdata, client->id);
	} else
		LOGINFO("Client %s was authorised upstream", client->identity);
}

static int node_msg_type(json_t *val)
{
	const char *method;
	int i, ret = -1;

	if (!val)
		goto out;
	method = json_string_value(json_object_get(val, "node.method"));
	if (method) {
		for (i = 0; i < SM_NONE; i++) {
			if (!strcmp(method, stratum_msgs[i])) {
				ret = i;
				break;
			}
		}
		json_object_del(val, "node.method");
	} else
		method = json_string_value(json_object_get(val, "method"));

	if (ret < 0 && method) {
		if (!safecmp(method, "mining.submit"))
			ret = SM_SHARE;
		else if (!safecmp(method, "mining.notify"))
			ret = SM_UPDATE;
		else if (!safecmp(method, "mining.subscribe"))
			ret = SM_SUBSCRIBE;
		else if (cmdmatch(method, "mining.auth"))
			ret = SM_AUTH;
		else if (cmdmatch(method, "mining.get"))
			ret = SM_TXNS;
		else if (cmdmatch(method, "mining.suggest_difficulty"))
			ret = SM_SUGGESTDIFF;
		else
			ret = SM_NONE;
	}
out:
	return ret;
}

static user_instance_t *generate_remote_user(ckpool_t *ckp, const char *workername)
{
	char *base_username = strdupa(workername), *username;
	sdata_t *sdata = ckp->sdata;
	bool new_user = false;
	user_instance_t *user;
	int len;

	username = strsep(&base_username, "._");
	if (!username || !strlen(username))
		username = base_username;
	len = strlen(username);
	if (unlikely(len > 127))
		username[127] = '\0';

	user = get_create_user(ckp, sdata, username, &new_user);

	if (!ckp->proxy && (new_user || !user->btcaddress) && (len > 26 && len < 35)) {
		/* Is this a btc address based username? */
		if (generator_checkaddr(ckp, username)) {
			user->btcaddress = true;
			if (script_address(username)) {
				user->txnlen = 23;
				address_to_scripttxn(user->txnbin, username);
			} else {
				user->txnlen = 25;
				address_to_pubkeytxn(user->txnbin, username);
			}
		}
	}
	if (new_user) {
		LOGNOTICE("Added new remote user %s%s", username, user->btcaddress ?
			  " as address based registration" : "");
	}

	return user;
}

static void parse_remote_share(ckpool_t *ckp, sdata_t *sdata, json_t *val, const char *buf)
{
	json_t *workername_val = json_object_get(val, "workername");
	worker_instance_t *worker;
	const char *workername;
	double diff, sdiff = 0;
	user_instance_t *user;
	tv_t now_t;

	workername = json_string_value(workername_val);
	if (unlikely(!workername_val || !workername)) {
		LOGWARNING("Failed to get workername from remote message %s", buf);
		return;
	}
	if (unlikely(!json_get_double(&diff, val, "diff") || diff < 1)) {
		LOGWARNING("Unable to parse valid diff from remote message %s", buf);
		return;
	}
	json_get_double(&sdiff, val, "sdiff");
	user = generate_remote_user(ckp, workername);
	user->authorised = true;
	worker = get_worker(sdata, user, workername);
	check_best_diff(ckp, sdata, user, worker, sdiff, NULL);

	mutex_lock(&sdata->uastats_lock);
	sdata->stats.unaccounted_shares++;
	sdata->stats.unaccounted_diff_shares += diff;
	mutex_unlock(&sdata->uastats_lock);

	worker->shares += diff;
	user->shares += diff;
	tv_time(&now_t);

	decay_worker(worker, diff, &now_t);
	copy_tv(&worker->last_share, &now_t);
	worker->idle = false;

	decay_user(user, diff, &now_t);
	copy_tv(&user->last_share, &now_t);

	LOGINFO("Added %.0lf remote shares to worker %s", diff, workername);

	/* Remove unwanted entry, add extra info and submit it to ckdb */
	json_object_del(val, "method");
	/* Create a new copy for use by ckdbq_add */
	val = json_deep_copy(val);
	if (likely(user->secondaryuserid))
		json_set_string(val, "secondaryuserid", user->secondaryuserid);
	remap_workinfo_id(sdata, val);

	ckdbq_add(ckp, ID_SHARES, val);
}

static void parse_remote_shareerr(ckpool_t *ckp, sdata_t *sdata, json_t *val, const char *buf)
{
	user_instance_t *user = NULL;
	const char *workername;

	workername = json_string_value(json_object_get(val, "workername"));
	if (unlikely(!workername)) {
		LOGWARNING("Failed to find workername in parse_remote_shareerr %s", buf);
		return;
	}
	user = generate_remote_user(ckp, workername);

	/* Remove unwanted entry, add extra info and submit it to ckdb */
	json_object_del(val, "method");
	/* Create a new copy for use by ckdbq_add */
	val = json_deep_copy(val);
	if (likely(user->secondaryuserid))
		json_set_string(val, "secondaryuserid", user->secondaryuserid);
	remap_workinfo_id(sdata, val);

	ckdbq_add(ckp, ID_SHAREERR, val);
}

static void send_auth_response(sdata_t *sdata, const int64_t client_id, const bool ret,
			       json_t *id_val, json_t *err_val)
{
	json_t *json_msg = json_object();

	json_object_set_new_nocheck(json_msg, "result", json_boolean(ret));
	json_object_set_new_nocheck(json_msg, "error", err_val ? err_val : json_null());
	json_object_set(json_msg, "id", id_val);
	stratum_add_send(sdata, json_msg, client_id, SM_AUTHRESULT);
}

static void send_auth_success(ckpool_t *ckp, sdata_t *sdata, stratum_instance_t *client)
{
	char *buf;

	ASPRINTF(&buf, "Authorised, welcome to %s %s!", ckp->name,
		 client->user_instance->username);
	stratum_send_message(sdata, client, buf);
	free(buf);
}

static void send_auth_failure(sdata_t *sdata, stratum_instance_t *client)
{
	stratum_send_message(sdata, client, "Failed authorisation :(");
}

void parse_upstream_auth(ckpool_t *ckp, json_t *val)
{
	json_t *id_val = NULL, *err_val = NULL;
	sdata_t *sdata = ckp->sdata;
	stratum_instance_t *client;
	bool ret, warn = false;
	int64_t client_id;

	id_val = json_object_get(val, "id");
	if (unlikely(!id_val))
		goto out;
	if (unlikely(!json_get_int64(&client_id, val, "client_id")))
		goto out;
	if (unlikely(!json_get_bool(&ret, val, "result")))
		goto out;
	err_val = json_object_get(val, "error");
	client = ref_instance_by_id(sdata, client_id);
	if (!client) {
		LOGINFO("Failed to find client id %"PRId64" in parse_upstream_auth",
		        client_id);
		goto out;
	}
	if (ret)
		send_auth_success(ckp, sdata, client);
	else
		send_auth_failure(sdata, client);
	send_auth_response(sdata, client_id, ret, id_val, err_val);
	client_auth(ckp, client, client->user_instance, ret);
	dec_instance_ref(sdata, client);
out:
	if (unlikely(warn)) {
		char *s = json_dumps(val, 0);

		LOGWARNING("Failed to get valid upstream result in parse_upstream_auth %s", s);
		free(s);
	}
}

void parse_upstream_workinfo(ckpool_t *ckp, json_t *val)
{
	add_node_base(ckp, val, true, 0);
}

/* Remap the remote client id to the local one and submit to ckdb */
static void parse_remote_workerstats(ckpool_t *ckp, json_t *val, const int64_t remote_id)
{
	int64_t client_id;

	json_get_int64(&client_id, val, "clientid");
	/* Encode remote server client_id into remote client's id */
	client_id = (remote_id << 32) | (client_id & 0xffffffffll);
	json_set_int64(val, "clientid", client_id);

	ckdbq_add(ckp, ID_WORKERSTATS, val);
}

#define parse_remote_workinfo(ckp, val, client_id) add_node_base(ckp, val, true, client_id)

static void parse_remote_auth(ckpool_t *ckp, sdata_t *sdata, json_t *val, stratum_instance_t *remote,
			      const int64_t remote_id)
{
	json_t *params, *method, *id_val;
	stratum_instance_t *client;
	json_params_t *jp;
	int64_t client_id;

	if (ckp->btcsolo) {
		LOGWARNING("Got remote auth request in btcsolo mode, ignoring!");
		return;
	}
	json_get_int64(&client_id, val, "clientid");
	/* Encode remote server client_id into remote client's id */
	client_id = (remote_id << 32) | (client_id & 0xffffffffll);
	id_val = json_object_get(val, "id");
	method = json_object_get(val, "method");
	params = json_object_get(val, "params");
	jp = create_json_params(client_id, method, params, id_val);

	/* This is almost certainly the first time we'll see this client_id so
	 * create a new stratum instance temporarily just for auth with a plan
	 * to drop the client id locally once we finish with it */
	ck_wlock(&sdata->instance_lock);
	client = __instance_by_id(sdata, client_id);
	if (likely(!client))
		client = __stratum_add_instance(ckp, client_id, remote->address, remote->server);
	__inc_instance_ref(client);
	client->remote = true;
	json_strdup(&client->useragent, val, "useragent");
	json_strcpy(client->enonce1, val, "enonce1");
	json_strcpy(client->address, val, "address");
	ck_wunlock(&sdata->instance_lock);

	ckmsgq_add(sdata->sauthq, jp);
}

/* Get the remote worker count once per minute from all the remote servers */
static void parse_remote_workers(sdata_t *sdata, json_t *val, const char *buf)
{
	json_t *username_val = json_object_get(val, "username");
	user_instance_t *user;
	const char *username;
	int workers;

	username = json_string_value(username_val);
	if (unlikely(!username_val || !username)) {
		LOGWARNING("Failed to get username from remote message %s", buf);
		return;
	}
	user = get_user(sdata, username);
	if (unlikely(!json_get_int(&workers, val, "workers"))) {
		LOGWARNING("Failed to get workers from remote message %s", buf);
		return;
	}
	user->remote_workers += workers;
	LOGDEBUG("Adding %d remote workers to user %s", workers, username);
}

/* Attempt to submit a remote block locally by recreating it from its workinfo
 * in addition to sending it to ckdb */
static void parse_remote_block(ckpool_t *ckp, sdata_t *sdata, json_t *val, const char *buf,
			       const int64_t client_id)
{
	json_t *workername_val = json_object_get(val, "workername"),
		*name_val = json_object_get(val, "name");
	const char *workername, *name, *coinbasehex, *swaphex, *cnfrm;
	workbase_t *wb = NULL;
	double diff = 0;
	int height = 0;
	int64_t id = 0;
	char *msg;
	int cblen;

	name = json_string_value(name_val);
	if (!name_val || !name)
		goto out_add;

	/* If this is the confirm block message don't try to resubmit it */
	cnfrm = json_string_value(json_object_get(val, "confirmed"));
	if (cnfrm && cnfrm[0] == '1')
		goto out_add;

	json_get_int64(&id, val, "workinfoid");
	coinbasehex = json_string_value(json_object_get(val, "coinbasehex"));
	swaphex = json_string_value(json_object_get(val, "swaphex"));
	json_get_int(&cblen, val, "cblen");
	json_get_double(&diff, val, "diff");

	if (likely(id && coinbasehex && swaphex && cblen)) {
		ck_rlock(&sdata->workbase_lock);
		HASH_FIND_I64(sdata->remote_workbases, &id, wb);
		if (wb && wb->incomplete)
			wb = NULL;
		ck_runlock(&sdata->workbase_lock);
	}

	if (unlikely(!wb))
		LOGWARNING("Inadequate data locally to attempt submit of remote block");
	else {
		uchar swap[80], hash[32], hash1[32], swap32[32];
		char *coinbase = alloca(cblen);
		char blockhash[68];

		LOGWARNING("Possible remote block solve diff %lf !", diff);
		hex2bin(coinbase, coinbasehex, cblen);
		hex2bin(swap, swaphex, 80);
		sha256(swap, 80, hash1);
		sha256(hash1, 32, hash);
		process_block(ckp, wb, coinbase, cblen, swap, hash, swap32, blockhash);
	}

	workername = json_string_value(workername_val);
	if (unlikely(!workername_val || !workername)) {
		LOGWARNING("Failed to get workername from remote message %s", buf);
		workername = "";
	}
	if (unlikely(!json_get_int(&height, val, "height")))
		LOGWARNING("Failed to get height from remote message %s", buf);
	ASPRINTF(&msg, "Block %d solved by %s @ %s!", height, workername, name);
	LOGWARNING("%s", msg);
	stratum_broadcast_message(sdata, msg);
	free(msg);
out_add:
	/* Make a duplicate for use by ckdbq_add */
	val = json_deep_copy(val);
	remap_workinfo_id(sdata, val);
	if (!ckp->remote)
		downstream_json(sdata, val, client_id, SSEND_PREPEND);

	ckdbq_add(ckp, ID_BLOCK, val);
}

void parse_upstream_block(ckpool_t *ckp, json_t *val)
{
	char *buf;
	sdata_t *sdata = ckp->sdata;

	buf = json_dumps(val, 0);
	parse_remote_block(ckp, sdata, val, buf, 0);
	free(buf);
}

static void send_remote_pong(sdata_t *sdata, stratum_instance_t *client)
{
	json_t *json_msg;

	JSON_CPACK(json_msg, "{ss}", "method", "pong");
	stratum_add_send(sdata, json_msg, client->id, SM_PONG);
}

static void add_node_txns(ckpool_t *ckp, sdata_t *sdata, const json_t *val)
{
	json_t *txn_array, *txn_val, *data_val, *hash_val;
	txntable_t *txns = NULL;
	int i, arr_size;
	int added = 0;

	txn_array = json_object_get(val, "transaction");
	arr_size = json_array_size(txn_array);

	for (i = 0; i < arr_size; i++) {
		const char *hash, *data;

		txn_val = json_array_get(txn_array, i);
		data_val = json_object_get(txn_val, "data");
		hash_val = json_object_get(txn_val, "hash");
		data = json_string_value(data_val);
		hash = json_string_value(hash_val);
		if (unlikely(!data || !hash)) {
			LOGERR("Failed to get hash/data in add_node_txns");
			continue;
		}

		if (!add_txn(ckp, sdata, &txns, hash, data, false))
			continue;

		/* Submit transactions if we haven't seen them before */
		submit_transaction(ckp, data);
		added++;
	}

	if (added)
		update_txns(ckp, sdata, txns, false);
}

void parse_remote_txns(ckpool_t *ckp, const json_t *val)
{
	add_node_txns(ckp, ckp->sdata, val);
}

static json_t *get_hash_transactions(sdata_t *sdata, const json_t *hashes)
{
	json_t *txn_array = json_array(), *arr_val;
	int found = 0;
	size_t index;

	ck_rlock(&sdata->workbase_lock);
	json_array_foreach(hashes, index, arr_val) {
		const char *hash = json_string_value(arr_val);
		json_t *txn_val;
		txntable_t *txn;

		HASH_FIND_STR(sdata->txns, hash, txn);
		if (!txn)
			continue;
		JSON_CPACK(txn_val, "{ss,ss}",
			   "hash", hash, "data", txn->data);
		json_array_append_new(txn_array, txn_val);
		found++;
	}
	ck_runlock(&sdata->workbase_lock);

	return txn_array;
}

static json_t *get_reqtxns(sdata_t *sdata, json_t *val, bool downstream)
{
	json_t *hashes = json_object_get(val, "hash");
	json_t *txns, *ret = NULL;
	int requested, found;

	if (unlikely(!hashes) || !json_is_array(hashes))
		goto out;
	requested = json_array_size(hashes);
	if (unlikely(!requested))
		goto out;

	txns = get_hash_transactions(sdata, hashes);
	found = json_array_size(txns);
	if (found) {
		JSON_CPACK(ret, "{ssso}", "method", stratum_msgs[SM_TRANSACTIONS], "transaction", txns);
		LOGINFO("Sending %d found of %d requested txns %s", found, requested,
			downstream ? "downstream" : "upstream");
	} else
		json_decref(txns);
out:
	return ret;
}

static void parse_remote_reqtxns(sdata_t *sdata, json_t *val, const int64_t client_id)
{
	json_t *ret = get_reqtxns(sdata, val, true);

	if (!ret)
		return;
	stratum_add_send(sdata, ret, client_id, SM_TRANSACTIONS);
}

void parse_upstream_reqtxns(ckpool_t *ckp, json_t *val)
{
	json_t *ret = get_reqtxns(ckp->sdata, val, false);
	char *msg;

	if (!ret)
		return;
	msg = json_dumps(ret, JSON_NO_UTF8 | JSON_PRESERVE_ORDER | JSON_COMPACT | JSON_EOL);
	json_decref(ret);
	connector_upstream_msg(ckp, msg);
}

static void parse_trusted_msg(ckpool_t *ckp, sdata_t *sdata, json_t *val, stratum_instance_t *client)
{
	json_t *method_val = json_object_get(val, "method");
	char *buf = json_dumps(val, 0);
	const char *method;

	LOGDEBUG("Got remote message %s", buf);
	method = json_string_value(method_val);
	if (unlikely(!method_val || !method)) {
		LOGWARNING("Failed to get method from remote message %s", buf);
		goto out;
	}
	if (!CKP_STANDALONE(ckp)) {
		/* Rename the pool instance to match main pool (for now?) */
		json_set_string(val, "poolinstance", ckp->name);
		json_set_string(val, "createby", "remote");
	}

	if (likely(!safecmp(method, stratum_msgs[SM_SHARE])))
		parse_remote_share(ckp, sdata, val, buf);
	else if (!safecmp(method, stratum_msgs[SM_TRANSACTIONS]))
		add_node_txns(ckp, sdata, val);
	else if (!safecmp(method, stratum_msgs[SM_WORKERSTATS]))
		parse_remote_workerstats(ckp, val, client->id);
	else if (!safecmp(method, stratum_msgs[SM_WORKINFO]))
		parse_remote_workinfo(ckp, val, client->id);
	else if (!safecmp(method, stratum_msgs[SM_AUTH]))
		parse_remote_auth(ckp, sdata, val, client, client->id);
	else if (!safecmp(method, stratum_msgs[SM_SHAREERR]))
		parse_remote_shareerr(ckp, sdata, val, buf);
	else if (!safecmp(method, stratum_msgs[SM_BLOCK]))
		parse_remote_block(ckp, sdata, val, buf, client->id);
	else if (!safecmp(method, stratum_msgs[SM_REQTXNS]))
		parse_remote_reqtxns(sdata, val, client->id);
	else if (!safecmp(method, "workers"))
		parse_remote_workers(sdata, val, buf);
	else if (!safecmp(method, "ping"))
		send_remote_pong(sdata, client);
	else
		LOGWARNING("unrecognised trusted message %s", buf);
out:
	free(buf);
}

/* Entered with client holding ref count */
static void node_client_msg(ckpool_t *ckp, json_t *val, stratum_instance_t *client)
{
	json_t *params, *method, *res_val, *id_val, *err_val = NULL;
	int msg_type = node_msg_type(val);
	sdata_t *sdata = ckp->sdata;
	json_params_t *jp;
	char *buf = NULL;
	int errnum;

	if (msg_type < 0) {
		buf = json_dumps(val, 0);
		LOGERR("Missing client %s node method from %s", client->identity, buf);
		goto out;
	}
	LOGDEBUG("Got client %s node method %d:%s", client->identity, msg_type, stratum_msgs[msg_type]);
	id_val = json_object_get(val, "id");
	method = json_object_get(val, "method");
	params = json_object_get(val, "params");
	res_val = json_object_get(val, "result");
	switch (msg_type) {
		case SM_SHARE:
			jp = create_json_params(client->id, method, params, id_val);
			ckmsgq_add(sdata->sshareq, jp);
			break;
		case SM_SHARERESULT:
			parse_share_result(ckp, client, res_val);
			break;
		case SM_DIFF:
			parse_diff(client, params);
			break;
		case SM_SUBSCRIBE:
			parse_subscribe(client, client->id, params);
			break;
		case SM_SUBSCRIBERESULT:
			parse_subscribe_result(client, res_val);
			break;
		case SM_AUTH:
			parse_authorise(client, params, &err_val, &errnum);
			break;
		case SM_AUTHRESULT:
			parse_authorise_result(ckp, sdata, client, res_val);
			break;
		case SM_NONE:
			buf = json_dumps(val, 0);
			LOGNOTICE("Unrecognised method from client %s :%s",
				  client->identity, buf);
			break;
		default:
			break;
	}
out:
	free(buf);
}

static void parse_node_msg(ckpool_t *ckp, sdata_t *sdata, json_t *val)
{
	int msg_type = node_msg_type(val);

	if (msg_type < 0) {
		char *buf = json_dumps(val, 0);

		LOGERR("Missing node method from %s", buf);
		free(buf);
		return;
	}
	LOGDEBUG("Got node method %d:%s", msg_type, stratum_msgs[msg_type]);
	switch (msg_type) {
		case SM_TRANSACTIONS:
			add_node_txns(ckp, sdata, val);
			break;
		case SM_WORKINFO:
			add_node_base(ckp, val, false, 0);
			break;
		case SM_BLOCK:
			submit_node_block(ckp, sdata, val);
			break;
		default:
			break;
	}
}

/* Entered with client holding ref count */
static void parse_instance_msg(ckpool_t *ckp, sdata_t *sdata, smsg_t *msg, stratum_instance_t *client)
{
	json_t *val = msg->json_msg, *id_val, *method, *params;
	int64_t client_id = msg->client_id;
	int delays = 0;

	if (client->reject == 3) {
		LOGINFO("Dropping client %s %s tagged for lazy invalidation",
			client->identity, client->address);
		connector_drop_client(ckp, client_id);
		return;
	}

	/* Return back the same id_val even if it's null or not existent. */
	id_val = json_object_get(val, "id");

	method = json_object_get(val, "method");
	if (unlikely(!method)) {
		json_t *res_val = json_object_get(val, "result");

		/* Is this a spurious result or ping response? */
		if (res_val) {
			const char *result = json_string_value(res_val);

			if (!safecmp(result, "pong"))
				LOGDEBUG("Received pong from client %s", client->identity);
			else
				LOGDEBUG("Received spurious response %s from client %s",
					 result ? result : "", client->identity);
			return;
		}
		send_json_err(sdata, client_id, id_val, "-3:method not found");
		return;
	}
	if (unlikely(!json_is_string(method))) {
		send_json_err(sdata, client_id, id_val, "-1:method is not string");
		return;
	}
	params = json_object_get(val, "params");
	if (unlikely(!params)) {
		send_json_err(sdata, client_id, id_val, "-1:params not found");
		return;
	}
	/* At startup we block until there's a current workbase otherwise we
	 * will reject miners with the initialising message. A slightly delayed
	 * response to subscribe is better tolerated. */
	while (unlikely(!ckp->proxy && !sdata->current_workbase)) {
		cksleep_ms(100);
		if (!(++delays % 50))
			LOGWARNING("%d Second delay waiting for bitcoind at startup", delays / 10);
	}
	parse_method(ckp, sdata, client, client_id, id_val, method, params);
}

static void srecv_process(ckpool_t *ckp, json_t *val)
{
	char address[INET6_ADDRSTRLEN], *buf = NULL;
	bool noid = false, dropped = false;
	sdata_t *sdata = ckp->sdata;
	stratum_instance_t *client;
	smsg_t *msg;
	int server;

	msg = ckzalloc(sizeof(smsg_t));
	msg->json_msg = val;
	val = json_object_get(msg->json_msg, "client_id");
	if (unlikely(!val)) {
		if (ckp->node)
			parse_node_msg(ckp, sdata, msg->json_msg);
		else {
			buf = json_dumps(val, JSON_COMPACT);
			LOGWARNING("Failed to extract client_id from connector json smsg %s", buf);
		}
		goto out;
	}

	msg->client_id = json_integer_value(val);
	json_object_clear(val);

	val = json_object_get(msg->json_msg, "address");
	if (unlikely(!val)) {
		buf = json_dumps(val, JSON_COMPACT);
		LOGWARNING("Failed to extract address from connector json smsg %s", buf);
		goto out;
	}
	strcpy(address, json_string_value(val));
	json_object_clear(val);

	val = json_object_get(msg->json_msg, "server");
	if (unlikely(!val)) {
		buf = json_dumps(val, JSON_COMPACT);
		LOGWARNING("Failed to extract server from connector json smsg %s", buf);
		goto out;
	}
	server = json_integer_value(val);
	json_object_clear(val);

	/* Parse the message here */
	ck_wlock(&sdata->instance_lock);
	client = __instance_by_id(sdata, msg->client_id);
	/* If client_id instance doesn't exist yet, create one */
	if (unlikely(!client)) {
		noid = true;
		client = __stratum_add_instance(ckp, msg->client_id, address, server);
	} else if (unlikely(client->dropped))
		dropped = true;
	if (likely(!dropped))
		__inc_instance_ref(client);
	ck_wunlock(&sdata->instance_lock);

	if (unlikely(dropped)) {
		/* Client may be NULL here */
		LOGNOTICE("Stratifier skipped dropped instance %"PRId64" message from server %d",
			  msg->client_id, server);
		connector_drop_client(ckp, msg->client_id);
		goto out;
	}
	if (unlikely(noid))
		LOGINFO("Stratifier added instance %s server %d", client->identity, server);

	if (client->trusted)
		parse_trusted_msg(ckp, sdata, msg->json_msg, client);
	else if (ckp->node)
		node_client_msg(ckp, msg->json_msg, client);
	else
		parse_instance_msg(ckp, sdata, msg, client);
	dec_instance_ref(sdata, client);
out:
	free_smsg(msg);
	free(buf);
}

void stratifier_add_recv(ckpool_t *ckp, json_t *val)
{
	sdata_t *sdata = ckp->sdata;

	ckmsgq_add(sdata->srecvs, val);
}

static void ssend_process(ckpool_t *ckp, smsg_t *msg)
{
	if (unlikely(!msg->json_msg)) {
		LOGERR("Sent null json msg to stratum_sender");
		free(msg);
		return;
	}

	/* Add client_id to the json message and send it to the
	 * connector process to be delivered */
	json_object_set_new_nocheck(msg->json_msg, "client_id", json_integer(msg->client_id));
	connector_add_message(ckp, msg->json_msg);
	/* The connector will free msg->json_msg */
	free(msg);
}

static void discard_json_params(json_params_t *jp)
{
	json_decref(jp->method);
	json_decref(jp->params);
	if (jp->id_val)
		json_decref(jp->id_val);
	free(jp);
}

static void steal_json_id(json_t *val, json_params_t *jp)
{
	/* Steal the id_val as is to avoid a copy */
	json_object_set_new_nocheck(val, "id", jp->id_val);
	jp->id_val = NULL;
}

static void sshare_process(ckpool_t *ckp, json_params_t *jp)
{
	json_t *result_val, *json_msg, *err_val = NULL;
	stratum_instance_t *client;
	sdata_t *sdata = ckp->sdata;
	int64_t client_id;

	client_id = jp->client_id;

	client = ref_instance_by_id(sdata, client_id);
	if (unlikely(!client)) {
		LOGINFO("Share processor failed to find client id %"PRId64" in hashtable!", client_id);
		goto out;
	}
	if (unlikely(!client->authorised)) {
		LOGDEBUG("Client %s no longer authorised to submit shares", client->identity);
		goto out_decref;
	}
	json_msg = json_object();
	result_val = parse_submit(client, json_msg, jp->params, &err_val);
	json_object_set_new_nocheck(json_msg, "result", result_val);
	json_object_set_new_nocheck(json_msg, "error", err_val ? err_val : json_null());
	steal_json_id(json_msg, jp);
	stratum_add_send(sdata, json_msg, client_id, SM_SHARERESULT);
out_decref:
	dec_instance_ref(sdata, client);
out:
	discard_json_params(jp);
}

/* As ref_instance_by_id but only returns clients not authorising or authorised,
 * and sets the authorising flag */
static stratum_instance_t *preauth_ref_instance_by_id(sdata_t *sdata, const int64_t id)
{
	stratum_instance_t *client;

	ck_wlock(&sdata->instance_lock);
	client = __instance_by_id(sdata, id);
	if (client) {
		if (client->dropped || client->authorising || client->authorised)
			client = NULL;
		else {
			__inc_instance_ref(client);
			client->authorising = true;
		}
	}
	ck_wunlock(&sdata->instance_lock);

	return client;
}

/* Send the auth upstream in trusted remote mode, allowing the connector to
 * asynchronously receive the response and return the auth response. */
static void upstream_auth(ckpool_t *ckp, stratum_instance_t *client, json_params_t *jp)
{
	json_t *val = json_object();
	char cdfield[64];
	char *msg;
	ts_t now;

	ts_realtime(&now);
	sprintf(cdfield, "%lu,%lu", now.tv_sec, now.tv_nsec);

	json_set_object(val, "params", jp->params);
	json_set_object(val, "id", jp->id_val);
	json_set_object(val, "method", jp->method);
	json_set_string(val, "method", stratum_msgs[SM_AUTH]);

	json_set_string(val, "useragent", client->useragent ? : "");
	json_set_string(val, "enonce1", client->enonce1 ? : "");
	json_set_string(val, "address", client->address);
	json_set_int(val, "clientid", client->id);
	msg = json_dumps(val, JSON_NO_UTF8 | JSON_PRESERVE_ORDER | JSON_COMPACT | JSON_EOL);
	json_decref(val);
	connector_upstream_msg(ckp, msg);
}

static void sauth_process(ckpool_t *ckp, json_params_t *jp)
{
	json_t *result_val, *err_val = NULL;
	sdata_t *sdata = ckp->sdata;
	stratum_instance_t *client;
	int64_t mindiff, client_id;
	int errnum = 0;
	bool ret;

	client_id = jp->client_id;

	client = preauth_ref_instance_by_id(sdata, client_id);
	if (unlikely(!client)) {
		LOGINFO("Authoriser failed to find client id %"PRId64" in hashtable!", client_id);
		goto out_noclient;
	}

	result_val = parse_authorise(client, jp->params, &err_val, &errnum);
	ret = json_is_true(result_val);
	if (ret) {
		/* So far okay in remote mode, remainder to be done by upstream
		 * pool */
		if (ckp->remote && !ckp->btcsolo) {
			upstream_auth(ckp, client, jp);
			goto out;
		}
		send_auth_success(ckp, sdata, client);
	} else {
		if (errnum < 0)
			stratum_send_message(sdata, client, "Authorisations temporarily offline :(");
		else
			send_auth_failure(sdata, client);
	}
	send_auth_response(sdata, client_id, ret, jp->id_val, err_val);
	if (!ret)
		goto out;

	if (client->remote) {
		/* We don't need to keep a record of clients on remote trusted
		 * servers after auth'ing them. */
		client->dropped = true;
		goto out;
	}

	/* Update the client now if they have set a valid mindiff different
	 * from the startdiff. suggest_diff overrides worker mindiff */
	if (client->suggest_diff)
		mindiff = client->suggest_diff;
	else
		mindiff = client->worker_instance->mindiff;
	if (!mindiff)
		goto out;
	mindiff = MAX(ckp->mindiff, mindiff);
	if (mindiff != client->diff) {
		client->diff = mindiff;
		stratum_send_diff(sdata, client);
	}
out:
	dec_instance_ref(sdata, client);
out_noclient:
	discard_json_params(jp);

}

static void parse_ckdb_cmd(ckpool_t *ckp, const char *cmd)
{
	json_t *val, *res_val, *arr_val;
	json_error_t err_val;
	size_t index;

	val = json_loads(cmd, 0, &err_val);
	if (unlikely(!val)) {
		LOGWARNING("CKDB MSG %s JSON decode failed(%d): %s", cmd, err_val.line, err_val.text);
		return;
	}
	res_val = json_object_get(val, "diffchange");
	json_array_foreach(res_val, index, arr_val) {
		char *workername;
		int mindiff;

		json_get_string(&workername, arr_val, "workername");
		if (!workername)
			continue;
		json_get_int(&mindiff, arr_val, "difficultydefault");
		set_worker_mindiff(ckp, workername, mindiff);
		dealloc(workername);
	}
	json_decref(val);
}

/* Test a value under lock and set it, returning the original value */
static bool test_and_set(bool *val, mutex_t *lock)
{
	bool ret;

	mutex_lock(lock);
	ret = *val;
	*val = true;
	mutex_unlock(lock);

	return ret;
}

static bool test_and_clear(bool *val, mutex_t *lock)
{
	bool ret;

	mutex_lock(lock);
	ret = *val;
	*val = false;
	mutex_unlock(lock);

	return ret;
}

static void ckdbq_process(ckpool_t *ckp, char *msg)
{
	sdata_t *sdata = ckp->sdata;
	size_t responselen;
	char *buf = NULL;

	while (!buf) {
		mutex_lock(&sdata->ckdb_lock);
		buf = ckdb_msg_call(ckp, msg);
		mutex_unlock(&sdata->ckdb_lock);

		if (unlikely(!buf)) {
			if (!test_and_set(&sdata->ckdb_offline, &sdata->ckdb_lock))
				LOGWARNING("Failed to talk to ckdb, queueing messages");
			sleep(5);
		}
	}
	free(msg);
	if (test_and_clear(&sdata->ckdb_offline, &sdata->ckdb_lock))
		LOGWARNING("Successfully resumed talking to ckdb");

	/* Process any requests from ckdb that are heartbeat responses with
	 * specific requests. */
	responselen = strlen(buf);
	if (likely(responselen > 1)) {
		char *response = alloca(responselen);
		int offset = 0;

		memset(response, 0, responselen);
		if (likely(sscanf(buf, "%*d.%*d.%c%n", response, &offset) > 0)) {
			strcpy(response + 1, buf + offset);
			if (likely(safecmp(response, "ok"))) {
				char *cmd;

				cmd = response;
				strsep(&cmd, ".");
				LOGDEBUG("Got ckdb response: %s cmd %s", response, cmd);
				if (cmdmatch(cmd, "heartbeat=")) {
					strsep(&cmd, "=");
					parse_ckdb_cmd(ckp, cmd);
				}
			} else
				LOGWARNING("Got ckdb failure response: %s", buf);
		} else
			LOGWARNING("Got bad ckdb response: %s", buf);
	}
	free(buf);
}

static int transactions_by_jobid(sdata_t *sdata, const int64_t id)
{
	workbase_t *wb;
	int ret = -1;

	ck_rlock(&sdata->workbase_lock);
	HASH_FIND_I64(sdata->workbases, &id, wb);
	if (wb)
		ret = wb->txns;
	ck_runlock(&sdata->workbase_lock);

	return ret;
}

static json_t *txnhashes_by_jobid(sdata_t *sdata, const int64_t id)
{
	json_t *ret = NULL;
	workbase_t *wb;

	ck_rlock(&sdata->workbase_lock);
	HASH_FIND_I64(sdata->workbases, &id, wb);
	if (wb)
		ret = json_string(wb->txn_hashes);
	ck_runlock(&sdata->workbase_lock);

	return ret;
}

static void send_transactions(ckpool_t *ckp, json_params_t *jp)
{
	const char *msg = json_string_value(jp->method),
		*params = json_string_value(json_array_get(jp->params, 0));
	stratum_instance_t *client = NULL;
	sdata_t *sdata = ckp->sdata;
	json_t *val, *hashes;
	int64_t job_id = 0;
	time_t now_t;

	if (unlikely(!msg || !strlen(msg))) {
		LOGWARNING("send_transactions received null method");
		goto out;
	}
	val = json_object();
	steal_json_id(val, jp);
	if (cmdmatch(msg, "mining.get_transactions")) {
		int txns;

		/* We don't actually send the transactions as that would use
		 * up huge bandwidth, so we just return the number of
		 * transactions :) . Support both forms of encoding the
		 * request in method name and as a parameter. */
		if (params && strlen(params) > 0)
			sscanf(params, "%lx", &job_id);
		else
			sscanf(msg, "mining.get_transactions(%lx", &job_id);
		txns = transactions_by_jobid(sdata, job_id);
		if (txns != -1) {
			json_set_int(val, "result", txns);
			json_object_set_new_nocheck(val, "error", json_null());
		} else
			json_set_string(val, "error", "Invalid job_id");
		goto out_send;
	}
	if (!cmdmatch(msg, "mining.get_txnhashes")) {
		LOGDEBUG("Unhandled mining get request: %s", msg);
		json_set_string(val, "error", "Unhandled");
		goto out_send;
	}

	client = ref_instance_by_id(sdata, jp->client_id);
	if (unlikely(!client)) {
		LOGINFO("send_transactions failed to find client id %"PRId64" in hashtable!",
			jp->client_id);
		goto out;
	}

	now_t = time(NULL);
	if (now_t - client->last_txns < ckp->update_interval) {
		LOGNOTICE("Rate limiting get_txnhashes on client %"PRId64"!", jp->client_id);
		json_set_string(val, "error", "Ratelimit");
		goto out_send;
	}
	client->last_txns = now_t;
	if (!params || !strlen(params)) {
		json_set_string(val, "error", "Invalid params");
		goto out_send;
	}
	sscanf(params, "%lx", &job_id);
	hashes = txnhashes_by_jobid(sdata, job_id);
	if (hashes) {
		json_object_set_new_nocheck(val, "result", hashes);
		json_object_set_new_nocheck(val, "error", json_null());
	} else
		json_set_string(val, "error", "Invalid job_id");
out_send:
	stratum_add_send(sdata, val, jp->client_id, SM_TXNSRESULT);
out:
	if (client)
		dec_instance_ref(sdata, client);
	discard_json_params(jp);
}

/* Called 32 times per min, we send the updated stats to ckdb of those users
 * who have gone 1 minute between updates. This ends up staggering stats to
 * avoid floods of stat data coming at once. */
static void update_workerstats(ckpool_t *ckp, sdata_t *sdata)
{
	json_entry_t *json_list = NULL, *entry, *tmpentry;
	user_instance_t *user, *tmp;
	char cdfield[64];
	time_t now_t;
	ts_t ts_now;

	if (sdata->ckdb_offline) {
		LOGDEBUG("Not queueing workerstats due to ckdb offline");
		return;
	}

	if (++sdata->stats.userstats_cycle > 0x1f)
		sdata->stats.userstats_cycle = 0;

	ts_realtime(&ts_now);
	sprintf(cdfield, "%lu,%lu", ts_now.tv_sec, ts_now.tv_nsec);
	now_t = ts_now.tv_sec;

	ck_rlock(&sdata->instance_lock);
	HASH_ITER(hh, sdata->user_instances, user, tmp) {
		worker_instance_t *worker;
		uint8_t cycle_mask;

		if (!user->authorised)
			continue;

		/* Select users using a mask to return each user's stats once
		 * every ~10 minutes */
		cycle_mask = user->id & 0x1f;
		if (cycle_mask != sdata->stats.userstats_cycle)
			continue;
		DL_FOREACH(user->worker_instances, worker) {
			double ghs1, ghs5, ghs60, ghs1440;
			json_t *val;
			int elapsed;

			/* Send one lot of stats once the worker is idle if
			 * they have submitted no shares in the last 10 minutes
			 * with the idle bool set. */
			if (worker->idle && worker->notified_idle)
				continue;
			elapsed = now_t - worker->start_time;
			ghs1 = worker->dsps1 * nonces;
			ghs5 = worker->dsps5 * nonces;
			ghs60 = worker->dsps60 * nonces;
			ghs1440 = worker->dsps1440 * nonces;
			JSON_CPACK(val, "{ss,si,ss,ss,si,sf,sf,sf,sf,sb,ss,ss,ss,ss}",
					"poolinstance", ckp->name,
					"elapsed", elapsed,
					"username", user->username,
					"workername", worker->workername,
					"instances", worker->instance_count,
					"hashrate", ghs1,
					"hashrate5m", ghs5,
					"hashrate1hr", ghs60,
					"hashrate24hr", ghs1440,
					"idle", worker->idle,
					"createdate", cdfield,
					"createby", "code",
					"createcode", __func__,
					"createinet", ckp->serverurl[0]);
			worker->notified_idle = worker->idle;
			entry = ckalloc(sizeof(json_entry_t));
			entry->val = val;
			DL_APPEND(json_list, entry);
		}
	}
	ck_runlock(&sdata->instance_lock);

	/* Add all entries outside of the instance lock */
	DL_FOREACH_SAFE(json_list, entry, tmpentry) {
		if (ckp->remote && !ckp->btcsolo && ckp->upstream_ckdb)
			upstream_json_msgtype(ckp, entry->val, SM_WORKERSTATS);
		else
			ckdbq_add(ckp, ID_WORKERSTATS, entry->val);
		DL_DELETE(json_list, entry);
		free(entry);
	}
}

static void add_log_entry(log_entry_t **entries, char **fname, char **buf)
{
	log_entry_t *entry = ckalloc(sizeof(log_entry_t));

	entry->fname = *fname;
	*fname = NULL;
	entry->buf = *buf;
	*buf = NULL;
	DL_APPEND(*entries, entry);
}

static void dump_log_entries(log_entry_t **entries)
{
	log_entry_t *entry, *tmpentry;
	FILE *fp;

	DL_FOREACH_SAFE(*entries, entry, tmpentry) {
		DL_DELETE(*entries, entry);
		fp = fopen(entry->fname, "we");
		if (likely(fp)) {
			fprintf(fp, "%s", entry->buf);
			fclose(fp);
		} else
			LOGERR("Failed to fopen %s in dump_log_entries", entry->fname);
		free(entry->fname);
		free(entry->buf);
		free(entry);
	}
}

static void upstream_workers(ckpool_t *ckp, user_instance_t *user)
{
	char *msg;

	ASPRINTF(&msg, "{\"method\":\"workers\",\"username\":\"%s\",\"workers\":%d}\n",
		 user->username, user->workers);
	connector_upstream_msg(ckp, msg);
}


/* To iterate over all users, if user is initially NULL, this will return the first entry,
 * otherwise it will return the entry after user, and NULL if there are no more entries.
 * Allows us to grab and drop the lock on each iteration. */
static user_instance_t *next_user(sdata_t *sdata, user_instance_t *user)
{
	ck_rlock(&sdata->instance_lock);
	if (unlikely(!user))
		user = sdata->user_instances;
	else
		user = user->hh.next;
	ck_runlock(&sdata->instance_lock);

	return user;
}

/* Ditto for worker */
static worker_instance_t *next_worker(sdata_t *sdata, user_instance_t *user, worker_instance_t *worker)
{
	ck_rlock(&sdata->instance_lock);
	if (!worker)
		worker = user->worker_instances;
	else
		worker = worker->next;
	ck_runlock(&sdata->instance_lock);

	return worker;
}

static void *statsupdate(void *arg)
{
	ckpool_t *ckp = (ckpool_t *)arg;
	sdata_t *sdata = ckp->sdata;
	pool_stats_t *stats = &sdata->stats;

	pthread_detach(pthread_self());
	rename_proc("statsupdate");

	tv_time(&stats->start_time);
	cksleep_prepare_r(&stats->last_update);
	sleep(1);

	while (42) {
		double ghs, ghs1, ghs5, ghs15, ghs60, ghs360, ghs1440, ghs10080, per_tdiff;
		char suffix1[16], suffix5[16], suffix15[16], suffix60[16], cdfield[64];
		char suffix360[16], suffix1440[16], suffix10080[16];
		int remote_users = 0, remote_workers = 0, idle_workers = 0;
		log_entry_t *log_entries = NULL;
		char_entry_t *char_list = NULL;
		stratum_instance_t *client;
		user_instance_t *user;
		char *fname, *s, *sp;
		tv_t now, diff;
		ts_t ts_now;
		json_t *val;
		FILE *fp;
		int i;

		tv_time(&now);
		timersub(&now, &stats->start_time, &diff);

		ck_wlock(&sdata->instance_lock);
		/* Grab the first entry */
		client = sdata->stratum_instances;
		if (likely(client))
			__inc_instance_ref(client);
		ck_wunlock(&sdata->instance_lock);

		while (client) {
			tv_time(&now);
			/* Look for clients that may have been dropped which the
			 * stratifier has not been informed about and ask the
			 * connector if they still exist */
			if (client->dropped)
				connector_test_client(ckp, client->id);
			else if (client->node || client->trusted) {
				/* Do nothing to these */
			} else if (!client->authorised) {
				/* Test for clients that haven't authed in over a minute
				 * and drop them lazily */
				if (now.tv_sec > client->start_time + 60) {
					client->dropped = true;
					connector_drop_client(ckp, client->id);
				}
			} else {
				per_tdiff = tvdiff(&now, &client->last_share);
				/* Decay times per connected instance */
				if (per_tdiff > 60) {
					/* No shares for over a minute, decay to 0 */
					decay_client(client, 0, &now);
					idle_workers++;
					if (per_tdiff > 600)
						client->idle = true;
					/* Test idle clients are still connected */
					connector_test_client(ckp, client->id);
				}
			}

			ck_wlock(&sdata->instance_lock);
			/* Drop the reference of the last entry we examined,
			 * then grab the next client. */
			__dec_instance_ref(client);
			client = client->hh.next;
			/* Grab a reference to this client allowing us to examine
			 * it without holding the lock */
			if (likely(client))
				__inc_instance_ref(client);
			ck_wunlock(&sdata->instance_lock);
		}

		user = NULL;

		while ((user = next_user(sdata, user)) != NULL) {
			worker_instance_t *worker;
			bool idle = false;
			json_t *user_array;

			if (!user->authorised)
				continue;

			user_array = json_array();
			worker = NULL;
			tv_time(&now);

			/* Decay times per worker */
			while ((worker = next_worker(sdata, user, worker)) != NULL) {
				per_tdiff = tvdiff(&now, &worker->last_share);
				if (per_tdiff > 60) {
					decay_worker(worker, 0, &now);
					worker->idle = true;
				}
				ghs = worker->dsps1 * nonces;
				suffix_string(ghs, suffix1, 16, 0);

				ghs = worker->dsps5 * nonces;
				suffix_string(ghs, suffix5, 16, 0);

				ghs = worker->dsps60 * nonces;
				suffix_string(ghs, suffix60, 16, 0);

				ghs = worker->dsps1440 * nonces;
				suffix_string(ghs, suffix1440, 16, 0);

				ghs = worker->dsps10080 * nonces;
				suffix_string(ghs, suffix10080, 16, 0);

				copy_tv(&worker->last_update, &now);

				JSON_CPACK(val, "{ss,ss,ss,ss,ss,si,sI,sf,sI}",
						"hashrate1m", suffix1,
						"hashrate5m", suffix5,
						"hashrate1hr", suffix60,
						"hashrate1d", suffix1440,
						"hashrate7d", suffix10080,
						"lastupdate", now.tv_sec,
						"shares", worker->shares,
						"bestshare", worker->best_diff,
						"bestever", worker->best_ever);

				ASPRINTF(&fname, "%s/workers/%s", ckp->logdir, worker->workername);
				s = json_dumps(val, JSON_NO_UTF8 | JSON_PRESERVE_ORDER | JSON_EOL);
				add_log_entry(&log_entries, &fname, &s);
				json_set_string(val, "workername", worker->workername);
				json_array_append_new(user_array, val);
				val = NULL;
			}

			/* Decay times per user */
			per_tdiff = tvdiff(&now, &user->last_share);
			if (per_tdiff > 60) {
				decay_user(user, 0, &now);
				idle = true;
			}
			ghs = user->dsps1 * nonces;
			suffix_string(ghs, suffix1, 16, 0);

			ghs = user->dsps5 * nonces;
			suffix_string(ghs, suffix5, 16, 0);

			ghs = user->dsps60 * nonces;
			suffix_string(ghs, suffix60, 16, 0);

			ghs = user->dsps1440 * nonces;
			suffix_string(ghs, suffix1440, 16, 0);

			ghs = user->dsps10080 * nonces;
			suffix_string(ghs, suffix10080, 16, 0);

			copy_tv(&user->last_update, &now);

			JSON_CPACK(val, "{ss,ss,ss,ss,ss,si,si,sI,sf,sI}",
					"hashrate1m", suffix1,
					"hashrate5m", suffix5,
					"hashrate1hr", suffix60,
					"hashrate1d", suffix1440,
					"hashrate7d", suffix10080,
					"lastupdate", now.tv_sec,
					"workers", user->workers + user->remote_workers,
					"shares", user->shares,
					"bestshare", user->best_diff,
					"bestever", user->best_ever);

			if (user->remote_workers) {
				remote_workers += user->remote_workers;
				/* Reset the remote_workers count once per minute */
				user->remote_workers = 0;
				/* We check this unlocked but transiently
				 * wrong is harmless */
				if (!user->workers)
					remote_users++;
			}

			if (!idle) {
				s = json_dumps(val, JSON_NO_UTF8 | JSON_PRESERVE_ORDER);
				ASPRINTF(&sp, "User %s:%s", user->username, s);
				dealloc(s);
				add_msg_entry(&char_list, &sp);
			}
			json_object_set_new_nocheck(val, "worker", user_array);
			ASPRINTF(&fname, "%s/users/%s", ckp->logdir, user->username);
			s = json_dumps(val, JSON_NO_UTF8 | JSON_PRESERVE_ORDER | JSON_EOL);
			add_log_entry(&log_entries, &fname, &s);
			json_decref(val);
			if (ckp->remote)
				upstream_workers(ckp, user);
		}

		if (remote_workers) {
			mutex_lock(&sdata->stats_lock);
			stats->remote_workers = remote_workers;
			stats->remote_users = remote_users;
			mutex_unlock(&sdata->stats_lock);
		}

		/* Dump log entries out of instance_lock */
		dump_log_entries(&log_entries);
		notice_msg_entries(&char_list);

		ghs1 = stats->dsps1 * nonces;
		suffix_string(ghs1, suffix1, 16, 0);

		ghs5 = stats->dsps5 * nonces;
		suffix_string(ghs5, suffix5, 16, 0);

		ghs15 = stats->dsps15 * nonces;
		suffix_string(ghs15, suffix15, 16, 0);

		ghs60 = stats->dsps60 * nonces;
		suffix_string(ghs60, suffix60, 16, 0);

		ghs360 = stats->dsps360 * nonces;
		suffix_string(ghs360, suffix360, 16, 0);

		ghs1440 = stats->dsps1440 * nonces;
		suffix_string(ghs1440, suffix1440, 16, 0);

		ghs10080 = stats->dsps10080 * nonces;
		suffix_string(ghs10080, suffix10080, 16, 0);

		ASPRINTF(&fname, "%s/pool/pool.status", ckp->logdir);
		fp = fopen(fname, "we");
		if (unlikely(!fp))
			LOGERR("Failed to fopen %s", fname);
		dealloc(fname);

		JSON_CPACK(val, "{si,si,si,si,si,si}",
				"runtime", diff.tv_sec,
				"lastupdate", now.tv_sec,
				"Users", stats->users + stats->remote_users,
				"Workers", stats->workers + stats->remote_workers,
				"Idle", idle_workers,
				"Disconnected", stats->disconnected);
		s = json_dumps(val, JSON_NO_UTF8 | JSON_PRESERVE_ORDER);
		json_decref(val);
		LOGNOTICE("Pool:%s", s);
		fprintf(fp, "%s\n", s);
		dealloc(s);

		JSON_CPACK(val, "{ss,ss,ss,ss,ss,ss,ss}",
				"hashrate1m", suffix1,
				"hashrate5m", suffix5,
				"hashrate15m", suffix15,
				"hashrate1hr", suffix60,
				"hashrate6hr", suffix360,
				"hashrate1d", suffix1440,
				"hashrate7d", suffix10080);
		s = json_dumps(val, JSON_NO_UTF8 | JSON_PRESERVE_ORDER);
		json_decref(val);
		LOGNOTICE("Pool:%s", s);
		fprintf(fp, "%s\n", s);
		dealloc(s);

		sprintf(suffix1, "%.1f", stats->sps1);
		sprintf(suffix5, "%.1f", stats->sps5);
		sprintf(suffix15, "%.1f", stats->sps15);
		sprintf(suffix60, "%.1f", stats->sps60);

		JSON_CPACK(val, "{sI,sI,sI,ss,ss,ss,ss}",
				"accepted", stats->accounted_diff_shares,
				"rejected", stats->accounted_rejects,
				"bestshare", stats->best_diff,
				"SPS1m", suffix1,
				"SPS5m", suffix5,
				"SPS15m", suffix15,
				"SPS1h", suffix60);
		s = json_dumps(val, JSON_NO_UTF8 | JSON_PRESERVE_ORDER);
		json_decref(val);
		LOGNOTICE("Pool:%s", s);
		fprintf(fp, "%s\n", s);
		dealloc(s);
		fclose(fp);

		if (ckp->proxy && sdata->proxy) {
			proxy_t *proxy, *proxytmp, *subproxy, *subtmp;

			mutex_lock(&sdata->proxy_lock);
			JSON_CPACK(val, "{sI,si,si}",
				   "current", sdata->proxy->id,
				   "active", HASH_COUNT(sdata->proxies),
				   "total", sdata->proxy_count);
			mutex_unlock(&sdata->proxy_lock);

			s = json_dumps(val, JSON_NO_UTF8 | JSON_PRESERVE_ORDER);
			json_decref(val);
			LOGNOTICE("Proxy:%s", s);
			dealloc(s);

			mutex_lock(&sdata->proxy_lock);
			HASH_ITER(hh, sdata->proxies, proxy, proxytmp) {
				JSON_CPACK(val, "{sI,si,sI,sb}",
					   "id", proxy->id,
					   "subproxies", proxy->subproxy_count,
					   "clients", proxy->combined_clients,
					   "alive", !proxy->dead);
				s = json_dumps(val, JSON_NO_UTF8 | JSON_PRESERVE_ORDER);
				json_decref(val);
				ASPRINTF(&sp, "Proxies:%s", s);
				dealloc(s);
				add_msg_entry(&char_list, &sp);
				HASH_ITER(sh, proxy->subproxies, subproxy, subtmp) {
					JSON_CPACK(val, "{sI,si,si,sI,sI,sf,sb}",
						   "id", subproxy->id,
						   "subid", subproxy->subid,
						   "nonce2len", subproxy->nonce2len,
						   "clients", subproxy->bound_clients,
						   "maxclients", subproxy->max_clients,
						   "diff", subproxy->diff,
						   "alive", !subproxy->dead);
					s = json_dumps(val, JSON_NO_UTF8 | JSON_PRESERVE_ORDER);
					json_decref(val);
					ASPRINTF(&sp, "Subproxies:%s", s);
					dealloc(s);
					add_msg_entry(&char_list, &sp);
				}
			}
			mutex_unlock(&sdata->proxy_lock);
			info_msg_entries(&char_list);
		}

		ts_realtime(&ts_now);
		sprintf(cdfield, "%lu,%lu", ts_now.tv_sec, ts_now.tv_nsec);
		JSON_CPACK(val, "{ss,si,si,si,sf,sf,sf,sf,ss,ss,ss,ss}",
				"poolinstance", ckp->name,
				"elapsed", diff.tv_sec,
				"users", stats->users + stats->remote_users,
				"workers", stats->workers + stats->remote_workers,
				"hashrate", ghs1,
				"hashrate5m", ghs5,
				"hashrate1hr", ghs60,
				"hashrate24hr", ghs1440,
				"createdate", cdfield,
				"createby", "code",
				"createcode", __func__,
				"createinet", ckp->serverurl[0]);
		ckdbq_add(ckp, ID_POOLSTATS, val);

		/* Update stats 32 times per minute to divide up userstats for
		 * ckdb, displaying status every minute. */
		for (i = 0; i < 32; i++) {
			int64_t unaccounted_shares,
				unaccounted_diff_shares,
				unaccounted_rejects;

			cksleep_ms_r(&stats->last_update, 1875);
			cksleep_prepare_r(&stats->last_update);
			update_workerstats(ckp, sdata);

			mutex_lock(&sdata->uastats_lock);
			unaccounted_shares = stats->unaccounted_shares;
			unaccounted_diff_shares = stats->unaccounted_diff_shares;
			unaccounted_rejects = stats->unaccounted_rejects;
			stats->unaccounted_shares =
			stats->unaccounted_diff_shares =
			stats->unaccounted_rejects = 0;
			mutex_unlock(&sdata->uastats_lock);

			mutex_lock(&sdata->stats_lock);
			stats->accounted_shares += unaccounted_shares;
			stats->accounted_diff_shares += unaccounted_diff_shares;
			stats->accounted_rejects += unaccounted_rejects;

			decay_time(&stats->sps1, unaccounted_shares, 1.875, MIN1);
			decay_time(&stats->sps5, unaccounted_shares, 1.875, MIN5);
			decay_time(&stats->sps15, unaccounted_shares, 1.875, MIN15);
			decay_time(&stats->sps60, unaccounted_shares, 1.875, HOUR);

			decay_time(&stats->dsps1, unaccounted_diff_shares, 1.875, MIN1);
			decay_time(&stats->dsps5, unaccounted_diff_shares, 1.875, MIN5);
			decay_time(&stats->dsps15, unaccounted_diff_shares, 1.875, MIN15);
			decay_time(&stats->dsps60, unaccounted_diff_shares, 1.875, HOUR);
			decay_time(&stats->dsps360, unaccounted_diff_shares, 1.875, HOUR6);
			decay_time(&stats->dsps1440, unaccounted_diff_shares, 1.875, DAY);
			decay_time(&stats->dsps10080, unaccounted_diff_shares, 1.875, WEEK);
			mutex_unlock(&sdata->stats_lock);
		}

		/* Reset remote workers every minute since we measure it once
		 * every minute only. */
		mutex_lock(&sdata->stats_lock);
		stats->remote_workers = stats->remote_users = 0;
		mutex_unlock(&sdata->stats_lock);
	}

	return NULL;
}

/* Sends a heartbeat to ckdb every second to maintain the relationship of
 * ckpool always initiating a request -> getting a ckdb response, but allows
 * ckdb to provide specific commands to ckpool. */
static void *ckdb_heartbeat(void *arg)
{
	ckpool_t *ckp = (ckpool_t *)arg;
	sdata_t *sdata = ckp->sdata;

	pthread_detach(pthread_self());
	rename_proc("heartbeat");

	while (42) {
		char cdfield[64];
		ts_t ts_now;
		json_t *val;

		cksleep_ms(1000);
		if (unlikely(!ckmsgq_empty(sdata->ckdbq))) {
			LOGDEBUG("Witholding heartbeat due to ckdb messages being queued");
			continue;
		}
		ts_realtime(&ts_now);
		sprintf(cdfield, "%lu,%lu", ts_now.tv_sec, ts_now.tv_nsec);
		JSON_CPACK(val, "{ss,ss,ss,ss}",
				"createdate", cdfield,
				"createby", "code",
				"createcode", __func__,
				"createinet", ckp->serverurl[0]);
		ckdbq_add(ckp, ID_HEARTBEAT, val);
	}
	return NULL;
}

static void json_double_string(double *dbl, json_t *val, const char *key)
{
	char *string;

	json_get_string(&string, val, key);
	if (!string)
		return;
	sscanf(string, "%lf", dbl);
	free(string);
}

static void read_poolstats(ckpool_t *ckp)
{
	char *s = alloca(4096), *pstats, *dsps, *sps;
	sdata_t *sdata = ckp->sdata;
	pool_stats_t *stats = &sdata->stats;
	int tvsec_diff = 0, ret;
	tv_t now, last;
	json_t *val;
	FILE *fp;

	snprintf(s, 4095, "%s/pool/pool.status", ckp->logdir);
	fp = fopen(s, "re");
	if (!fp) {
		LOGINFO("Pool does not have a logfile to read");
		return;
	}
	memset(s, 0, 4096);
	ret = fread(s, 1, 4095, fp);
	fclose(fp);
	if (ret < 1 || !strlen(s)) {
		LOGDEBUG("No string to read in pool logfile");
		return;
	}
	/* Strip out end of line terminators */
	pstats = strsep(&s, "\n");
	dsps = strsep(&s, "\n");
	sps = strsep(&s, "\n");
	if (!s) {
		LOGINFO("Failed to find EOL in pool logfile");
		return;
	}
	val = json_loads(pstats, 0, NULL);
	if (!val) {
		LOGINFO("Failed to json decode pstats line from pool logfile: %s", pstats);
		return;
	}
	tv_time(&now);
	last.tv_sec = 0;
	json_get_int64(&last.tv_sec, val, "lastupdate");
	json_decref(val);
	LOGINFO("Successfully read pool pstats: %s", pstats);

	val = json_loads(dsps, 0, NULL);
	if (!val) {
		LOGINFO("Failed to json decode dsps line from pool logfile: %s", sps);
		return;
	}
	stats->dsps1 = dsps_from_key(val, "hashrate1m");
	stats->dsps5 = dsps_from_key(val, "hashrate5m");
	stats->dsps15 = dsps_from_key(val, "hashrate15m");
	stats->dsps60 = dsps_from_key(val, "hashrate1hr");
	stats->dsps360 = dsps_from_key(val, "hashrate6hr");
	stats->dsps1440 = dsps_from_key(val, "hashrate1d");
	stats->dsps10080 = dsps_from_key(val, "hashrate7d");
	json_decref(val);
	LOGINFO("Successfully read pool dsps: %s", dsps);

	val = json_loads(sps, 0, NULL);
	if (!val) {
		LOGINFO("Failed to json decode sps line from pool logfile: %s", dsps);
		return;
	}
	json_double_string(&stats->sps1, val, "SPS1m");
	json_double_string(&stats->sps5, val, "SPS5m");
	json_double_string(&stats->sps15, val, "SPS15m");
	json_double_string(&stats->sps60, val, "SPS1h");
	json_get_int64(&stats->accounted_diff_shares, val, "accepted");
	json_get_int64(&stats->accounted_rejects, val, "rejected");
	json_get_int64(&stats->best_diff, val, "bestshare");
	json_decref(val);

	LOGINFO("Successfully read pool sps: %s", sps);
	if (last.tv_sec)
		tvsec_diff = now.tv_sec - last.tv_sec - 60;
	if (tvsec_diff > 60) {
		LOGNOTICE("Old pool stats indicate pool down for %d seconds, decaying stats",
			  tvsec_diff);
		decay_time(&stats->sps1, 0, tvsec_diff, MIN1);
		decay_time(&stats->sps5, 0, tvsec_diff, MIN5);
		decay_time(&stats->sps15, 0, tvsec_diff, MIN15);
		decay_time(&stats->sps60, 0, tvsec_diff, HOUR);

		decay_time(&stats->dsps1, 0, tvsec_diff, MIN1);
		decay_time(&stats->dsps5, 0, tvsec_diff, MIN5);
		decay_time(&stats->dsps15, 0, tvsec_diff, MIN15);
		decay_time(&stats->dsps60, 0, tvsec_diff, HOUR);
		decay_time(&stats->dsps360, 0, tvsec_diff, HOUR6);
		decay_time(&stats->dsps1440, 0, tvsec_diff, DAY);
		decay_time(&stats->dsps10080, 0, tvsec_diff, WEEK);
	}
}

void *stratifier(void *arg)
{
	proc_instance_t *pi = (proc_instance_t *)arg;
	pthread_t pth_blockupdate, pth_statsupdate, pth_heartbeat;
	ckpool_t *ckp = pi->ckp;
	int64_t randomiser;
	sdata_t *sdata;
	int threads;

	rename_proc(pi->processname);
	LOGWARNING("%s stratifier starting", ckp->name);
	sdata = ckzalloc(sizeof(sdata_t));
	ckp->sdata = sdata;
	sdata->ckp = ckp;
	sdata->verbose = true;

	/* Wait for the generator to have something for us */
	while (!ckp->proxy && !ckp->generator_ready)
		cksleep_ms(10);
	while (ckp->remote && !ckp->connector_ready)
		cksleep_ms(10);

	if (!ckp->proxy) {
		if (!generator_checkaddr(ckp, ckp->btcaddress)) {
			LOGEMERG("Fatal: btcaddress invalid according to bitcoind");
			goto out;
		}

		/* Store this for use elsewhere */
		hex2bin(scriptsig_header_bin, scriptsig_header, 41);
		if (script_address(ckp->btcaddress)) {
			address_to_scripttxn(sdata->pubkeytxnbin, ckp->btcaddress);
			sdata->pubkeytxnlen = 23;
		} else {
			address_to_pubkeytxn(sdata->pubkeytxnbin, ckp->btcaddress);
			sdata->pubkeytxnlen = 25;
		}

		if (generator_checkaddr(ckp, ckp->donaddress)) {
			ckp->donvalid = true;
			if (script_address(ckp->donaddress)) {
				sdata->donkeytxnlen = 23;
				address_to_scripttxn(sdata->donkeytxnbin, ckp->donaddress);
			} else {
				sdata->donkeytxnlen = 25;
				address_to_pubkeytxn(sdata->donkeytxnbin, ckp->donaddress);
			}
		}
	}

	randomiser = time(NULL);
	sdata->enonce1_64 = htole64(randomiser);
	sdata->session_id = randomiser;
	/* Set the initial id to time as high bits so as to not send the same
	 * id on restarts */
	randomiser <<= 32;
	if (!ckp->proxy)
		sdata->blockchange_id = sdata->workbase_id = randomiser;

	cklock_init(&sdata->instance_lock);
	cksem_init(&sdata->update_sem);
	cksem_post(&sdata->update_sem);

	mutex_init(&sdata->ckdb_lock);
	mutex_init(&sdata->ckdb_msg_lock);
	/* Create half as many share processing and receiving threads as there
	 * are CPUs */
	threads = sysconf(_SC_NPROCESSORS_ONLN) / 2 ? : 1;
	sdata->updateq = create_ckmsgq(ckp, "updater", &block_update);
	sdata->sshareq = create_ckmsgqs(ckp, "sprocessor", &sshare_process, threads);
	sdata->ssends = create_ckmsgqs(ckp, "ssender", &ssend_process, threads);
	sdata->sauthq = create_ckmsgq(ckp, "authoriser", &sauth_process);
	sdata->stxnq = create_ckmsgq(ckp, "stxnq", &send_transactions);
	sdata->srecvs = create_ckmsgqs(ckp, "sreceiver", &srecv_process, threads);
	sdata->ckdbq = create_ckmsgqs(ckp, "ckdbqueue", &ckdbq_process, threads);
	create_pthread(&pth_heartbeat, ckdb_heartbeat, ckp);
	read_poolstats(ckp);

	cklock_init(&sdata->workbase_lock);
	if (!ckp->proxy)
		create_pthread(&pth_blockupdate, blockupdate, ckp);
	else {
		mutex_init(&sdata->proxy_lock);
	}

	mutex_init(&sdata->stats_lock);
	mutex_init(&sdata->uastats_lock);
	if (!ckp->passthrough || ckp->node)
		create_pthread(&pth_statsupdate, statsupdate, ckp);

	mutex_init(&sdata->share_lock);
	mutex_init(&sdata->block_lock);

	ckp->stratifier_ready = true;
	LOGWARNING("%s stratifier ready", ckp->name);

	stratum_loop(ckp, pi);
out:
	/* We should never get here unless there's a fatal error */
	LOGEMERG("Stratifier failure, shutting down");
	exit(1);
	return NULL;
}<|MERGE_RESOLUTION|>--- conflicted
+++ resolved
@@ -884,23 +884,17 @@
 			suffix_string(stats->dsps1 * nonces, hashrate, 16, 3);
 			ch = status_chars[(counter++) & 0x3];
 			get_timestamp(stamp);
-<<<<<<< HEAD
 			if (likely(sdata->current_workbase)) {
 				double bdiff = sdiff / sdata->current_workbase->network_diff * 100;
 
 				fprintf(stdout, "\33[2K\r%s %c %sH/s  %.1f SPS  %d users  %d workers  %.0f shares  %.1f%% diff",
-					stamp, ch, hashrate, stats->sps1, stats->users,
-				        stats->workers, sdiff, bdiff);
+					stamp, ch, hashrate, stats->sps1, stats->users + stats->remote_users,
+				        stats->workers + stats->remote_workers, sdiff, bdiff);
 			} else {
 				fprintf(stdout, "\33[2K\r%s %c %sH/s  %.1f SPS  %d users  %d workers  %.0f shares",
-					stamp, ch, hashrate, stats->sps1, stats->users,
-				        stats->workers, sdiff);
+					stamp, ch, hashrate, stats->sps1, stats->users + stats->remote_users,
+				        stats->workers + stats->remote_workers, sdiff);
 			}
-=======
-			fprintf(stdout, "\33[2K\r%s %c %sH/s  %.1f SPS  %d users  %d workers",
-				stamp, ch, hashrate, stats->sps1, stats->users + stats->remote_users,
-			        stats->workers + stats->remote_workers);
->>>>>>> 30e701e8
 			fflush(stdout);
 		}
 	}
