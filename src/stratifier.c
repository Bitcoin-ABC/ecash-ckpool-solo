--- conflicted
+++ resolved
@@ -685,10 +685,9 @@
 
 	/* Coinb2 address goes here, takes up 23~25 bytes + 1 byte for length */
 
-<<<<<<< HEAD
 	wb->coinb3len = 0;
 	wb->coinb3bin = ckzalloc(256);
-=======
+
 	if (wb->insert_witness) {
 		// 0 value
 		wb->coinb2len += 8;
@@ -701,7 +700,6 @@
 		wb->coinb2len += witnessdata_size;
 	}
 
->>>>>>> fed222c6
 	if (ckp->donvalid) {
 		u64 = (uint64_t *)wb->coinb3bin;
 		*u64 = htole64(d64);
@@ -862,34 +860,11 @@
 		return;
 	}
 
-<<<<<<< HEAD
-	now_t = time(NULL);
-	if (now_t != time_counter) {
-		double sdiff = sdata->stats.accounted_diff_shares;
-		pool_stats_t *stats = &sdata->stats;
-		char hashrate[16];
-
-		/* Rate limit to 1 update per second */
-		time_counter = now_t;
-		suffix_string(stats->dsps1 * nonces, hashrate, 16, 3);
-		ch = status_chars[(counter++) & 0x3];
-		if (likely(sdata->current_workbase)) {
-			double bdiff = sdiff / sdata->current_workbase->network_diff * 100;
-
-			fprintf(stdout, "\33[2K\r%c %sH/s  %.1f SPS  %d users  %d workers  %.0f shares  %.1f%% diff",
-				ch, hashrate, stats->sps1, stats->users, stats->workers,
-				sdiff, bdiff);
-		} else {
-			fprintf(stdout, "\33[2K\r%c %sH/s  %.1f SPS  %d users  %d workers  %.0f shares",
-				ch, hashrate, stats->sps1, stats->users, stats->workers,
-				sdiff);
-		}
-		fflush(stdout);
-=======
 	if (!ckp->quiet) {
 		time_t now_t = time(NULL);
 
 		if (now_t != time_counter) {
+			double sdiff = sdata->stats.accounted_diff_shares;
 			pool_stats_t *stats = &sdata->stats;
 			char hashrate[16], ch;
 
@@ -897,11 +872,19 @@
 			time_counter = now_t;
 			suffix_string(stats->dsps1 * nonces, hashrate, 16, 3);
 			ch = status_chars[(counter++) & 0x3];
-			fprintf(stdout, "\33[2K\r%c %sH/s  %.1f SPS  %d users  %d workers",
-				ch, hashrate, stats->sps1, stats->users, stats->workers);
+			if (likely(sdata->current_workbase)) {
+				double bdiff = sdiff / sdata->current_workbase->network_diff * 100;
+
+				fprintf(stdout, "\33[2K\r%c %sH/s  %.1f SPS  %d users  %d workers  %.0f shares  %.1f%% diff",
+					ch, hashrate, stats->sps1, stats->users, stats->workers,
+					sdiff, bdiff);
+			} else {
+				fprintf(stdout, "\33[2K\r%c %sH/s  %.1f SPS  %d users  %d workers  %.0f shares",
+					ch, hashrate, stats->sps1, stats->users, stats->workers,
+					sdiff);
+			}
 			fflush(stdout);
 		}
->>>>>>> fed222c6
 	}
 
 	if (CKP_STANDALONE(ckp))
@@ -6490,15 +6473,9 @@
 
 		/* Add this client as a passthrough in the connector and
 		 * add it to the list of mining nodes in the stratifier */
-<<<<<<< HEAD
 		if (!ckp->nodeserver[client->server] || ckp->proxy || ckp->btcsolo) {
-			LOGNOTICE("Dropping client %"PRId64" %s trying to authorise as node on non node server %d",
-				  client_id, client->address, client->server);
-=======
-		if (!ckp->nodeserver[client->server] || ckp->proxy) {
 			LOGNOTICE("Dropping client %s %s trying to authorise as node on non node server %d",
 				  client->identity, client->address, client->server);
->>>>>>> fed222c6
 			connector_drop_client(ckp, client_id);
 			drop_client(ckp, sdata, client_id);
 		} else {
@@ -7731,12 +7708,9 @@
 			if (!user->authorised)
 				continue;
 
-<<<<<<< HEAD
 			user_array = json_array();
-=======
 			worker = NULL;
 			tv_time(&now);
->>>>>>> fed222c6
 
 			/* Decay times per worker */
 			while ((worker = next_worker(sdata, user, worker)) != NULL) {
