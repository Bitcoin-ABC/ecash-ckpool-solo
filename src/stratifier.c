--- conflicted
+++ resolved
@@ -2246,14 +2246,6 @@
 static void update_client(stratum_instance_t *client, const int64_t client_id)
 {
 	stratum_send_update(client_id, true);
-<<<<<<< HEAD
-
-	ck_rlock(&instance_lock);
-	client = __instance_by_id(client_id);
-	ck_runlock(&instance_lock);
-
-=======
->>>>>>> fae2f34d
 	stratum_send_diff(client);
 }
 
@@ -2300,13 +2292,8 @@
 		json_object_set_nocheck(val, "id", id_val);
 		json_object_set_new_nocheck(val, "error", json_null());
 		stratum_add_send(val, client_id);
-<<<<<<< HEAD
-		if (!client->ckp->btcsolo)
-			update_client(client_id);
-=======
-		if (likely(client->subscribed))
+		if (!client->ckp->btcsolo && likely(client->subscribed))
 			update_client(client, client_id);
->>>>>>> fae2f34d
 		return;
 	}
 
