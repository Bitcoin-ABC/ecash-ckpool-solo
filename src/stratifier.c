--- conflicted
+++ resolved
@@ -2559,10 +2559,10 @@
 		/* recursive lock, grab workbase first then instance */
 		ck_rlock(&sdata->workbase_lock);
 		ck_wlock(&sdata->instance_lock);
-		__generate_userwb(sdata->current_workbase, user_instance);
+		__generate_userwb(sdata->current_workbase, user);
 		/* Downgrade instance lock to read lock */
 		ck_dwlock(&sdata->instance_lock);
-		__update_solo_client(sdata, client, user_instance);
+		__update_solo_client(sdata, client, user);
 		ck_runlock(&sdata->instance_lock);
 		ck_runlock(&sdata->workbase_lock);
 
@@ -2829,7 +2829,7 @@
 }
 
 /* Entered with instance_lock held */
-static inline uchar *__user_coinb2(stratum_instance_t *client, workbase_t *wb)
+static inline uchar *__user_coinb2(const stratum_instance_t *client, const workbase_t *wb)
 {
 	struct userwb *userwb;
 	int64_t id;
@@ -2845,13 +2845,8 @@
 }
 
 /* Needs to be entered with client holding a ref count. */
-<<<<<<< HEAD
-static double submission_diff(sdata_t *sdata, stratum_instance_t *client, workbase_t *wb, const char *nonce2,
-			      uint32_t ntime32, const char *nonce, uchar *hash)
-=======
-static double submission_diff(const stratum_instance_t *client, const workbase_t *wb, const char *nonce2,
+static double submission_diff(sdata_t *sdata, const stratum_instance_t *client, const workbase_t *wb, const char *nonce2,
 			      const uint32_t ntime32, const char *nonce, uchar *hash)
->>>>>>> 06fc1da6
 {
 	unsigned char merkle_root[32], merkle_sha[64];
 	uint32_t *data32, *swap32, benonce32;
@@ -3262,7 +3257,6 @@
 	stratum_add_send(sdata, json_msg, client_id);
 }
 
-<<<<<<< HEAD
 /* Hold instance lock */
 static json_t *__user_notify(sdata_t *sdata, user_instance_t *user_instance, bool clean)
 {
@@ -3312,10 +3306,7 @@
 	ck_runlock(&sdata->instance_lock);
 }
 
-static void send_json_err(sdata_t *sdata, int64_t client_id, json_t *id_val, const char *err_msg)
-=======
 static void send_json_err(sdata_t *sdata, const int64_t client_id, json_t *id_val, const char *err_msg)
->>>>>>> 06fc1da6
 {
 	json_t *val;
 
