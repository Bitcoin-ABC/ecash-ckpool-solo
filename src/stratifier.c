--- conflicted
+++ resolved
@@ -798,12 +798,8 @@
 	 * to prevent taking recursive locks */
 	if (aged) {
 		send_ageworkinfo(ckp, aged->id);
-<<<<<<< HEAD
+		age_share_hashtable(sdata, aged->id);
 		clear_workbase(ckp, aged);
-=======
-		age_share_hashtable(sdata, aged->id);
-		clear_workbase(aged);
->>>>>>> b40b47ef
 	}
 }
 
