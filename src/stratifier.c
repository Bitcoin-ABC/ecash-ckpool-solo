--- conflicted
+++ resolved
@@ -150,14 +150,6 @@
 
 typedef struct smsg smsg_t;
 
-<<<<<<< HEAD
-static ckmsgq_t *ssends;	// Stratum sends
-static ckmsgq_t *srecvs;	// Stratum receives
-static ckmsgq_t *ckdbq;		// ckdb
-static ckmsgq_t *sshareq;	// Stratum share sends
-static ckmsgq_t *sauthq;	// Stratum authorisations
-static ckmsgq_t *stxnq;		// Transaction requests
-
 struct userwb {
 	UT_hash_handle hh;
 	int64_t id;
@@ -167,10 +159,6 @@
 	char *coinb2;
 };
 
-static int64_t user_instance_id;
-
-=======
->>>>>>> f5f5c6a6
 struct user_instance;
 struct worker_instance;
 struct stratum_instance;
@@ -479,12 +467,8 @@
 	wb->coinb2len += 8;
 
 	wb->coinb2bin[wb->coinb2len++] = 25;
-<<<<<<< HEAD
 	wb->genoffset = wb->coinb2len; // This is where the generation txn is
-	memcpy(wb->coinb2bin + wb->coinb2len, pubkeytxnbin, 25);
-=======
 	memcpy(wb->coinb2bin + wb->coinb2len, sdata->pubkeytxnbin, 25);
->>>>>>> f5f5c6a6
 	wb->coinb2len += 25;
 
 	if (ckp->donvalid) {
@@ -513,19 +497,15 @@
 	hex2bin(wb->headerbin, header, 112);
 }
 
-<<<<<<< HEAD
-static void stratum_broadcast_update(bool clean);
-static void stratum_broadcast_updates(bool clean);
-=======
 static void stratum_broadcast_update(sdata_t *sdata, bool clean);
->>>>>>> f5f5c6a6
-
-static void clear_userwb(int64_t id)
+static void stratum_broadcast_updates(sdata_t *sdata, bool clean);
+
+static void clear_userwb(sdata_t *sdata, int64_t id)
 {
 	user_instance_t *instance, *tmp;
 
-	ck_rlock(&instance_lock);
-	HASH_ITER(hh, user_instances, instance, tmp) {
+	ck_rlock(&sdata->instance_lock);
+	HASH_ITER(hh, sdata->user_instances, instance, tmp) {
 		struct userwb *userwb;
 
 		HASH_FIND_I64(instance->userwbs, &id, userwb);
@@ -536,13 +516,13 @@
 		free(userwb->coinb2);
 		free(userwb);
 	}
-	ck_runlock(&instance_lock);
+	ck_runlock(&sdata->instance_lock);
 }
 
 static void clear_workbase(ckpool_t *ckp, workbase_t *wb)
 {
 	if (ckp->btcsolo)
-		clear_userwb(wb->id);
+		clear_userwb(ckp->data, wb->id);
 	free(wb->flags);
 	free(wb->txn_data);
 	free(wb->txn_hashes);
@@ -692,17 +672,17 @@
 	HASH_ADD_I64(instance->userwbs, id, userwb);
 }
 
-static void generate_userwbs(workbase_t *wb)
+static void generate_userwbs(sdata_t *sdata, workbase_t *wb)
 {
 	user_instance_t *instance, *tmp;
 
-	ck_rlock(&instance_lock);
-	HASH_ITER(hh, user_instances, instance, tmp) {
+	ck_rlock(&sdata->instance_lock);
+	HASH_ITER(hh, sdata->user_instances, instance, tmp) {
 		if (!instance->btcaddress)
 			continue;
 		__generate_userwb(wb, instance);
 	}
-	ck_runlock(&instance_lock);
+	ck_runlock(&sdata->instance_lock);
 }
 
 static void add_base(ckpool_t *ckp, workbase_t *wb, bool *new_block)
@@ -761,7 +741,7 @@
 	ck_wunlock(&sdata->workbase_lock);
 
 	if (ckp->btcsolo)
-		generate_userwbs(wb);
+		generate_userwbs(sdata, wb);
 
 	if (*new_block)
 		purge_share_hashtable(sdata, wb->id);
@@ -903,14 +883,10 @@
 
 	add_base(ckp, wb, &new_block);
 
-<<<<<<< HEAD
 	if (ckp->btcsolo)
-		stratum_broadcast_updates(new_block);
+		stratum_broadcast_updates(sdata, new_block);
 	else
-		stratum_broadcast_update(new_block);
-=======
-	stratum_broadcast_update(sdata, new_block);
->>>>>>> f5f5c6a6
+		stratum_broadcast_update(sdata, new_block);
 	ret = true;
 	LOGINFO("Broadcast updated stratum base");
 out:
@@ -2008,14 +1984,14 @@
 	ckdbq_add(ckp, ID_AUTH, val);
 }
 
-static json_t *__user_notify(user_instance_t *user_instance, bool clean);
-
-static void __update_solo_client(stratum_instance_t *client, user_instance_t *user_instance)
+static json_t *__user_notify(sdata_t *sdata, user_instance_t *user_instance, bool clean);
+
+static void __update_solo_client(sdata_t *sdata, stratum_instance_t *client, user_instance_t *user_instance)
 {
 	json_t *json_msg;
 
-	json_msg = __user_notify(user_instance, true);
-	stratum_add_send(json_msg, client->id);
+	json_msg = __user_notify(sdata, user_instance, true);
+	stratum_add_send(sdata, json_msg, client->id);
 }
 
 static json_t *parse_authorise(stratum_instance_t *client, json_t *params_val, json_t **err_val,
@@ -2023,10 +1999,7 @@
 {
 	user_instance_t *user_instance;
 	ckpool_t *ckp = client->ckp;
-<<<<<<< HEAD
 	const char *buf, *pw = NULL;
-=======
->>>>>>> f5f5c6a6
 	bool ret = false;
 	int arr_size;
 	ts_t now;
@@ -2071,20 +2044,14 @@
 	strcpy(client->address, address);
 
 	client->workername = strdup(buf);
-<<<<<<< HEAD
 	if (pw && strlen(pw) > 0)
 		client->password = strdup(pw);
 	LOGNOTICE("Authorised client %ld worker %s as user %s %s", client->id, buf,
 		  user_instance->username, pw ? pw : "");
-	if (CKP_STANDALONE(client->ckp)) {
+	if (CKP_STANDALONE(ckp)) {
 		if (!ckp->btcsolo || client->user_instance->btcaddress)
 			ret = true;
 	} else {
-=======
-	if (CKP_STANDALONE(ckp))
-		ret = true;
-	else {
->>>>>>> f5f5c6a6
 		*errnum = send_recv_auth(client);
 		if (!*errnum)
 			ret = true;
@@ -2101,12 +2068,14 @@
 		inc_worker(ckp, user_instance);
 out:
 	if (ckp->btcsolo && ret) {
-		ck_rlock(&workbase_lock);
-		__generate_userwb(current_workbase, user_instance);
-		__update_solo_client(client, user_instance);
-		ck_runlock(&workbase_lock);
-
-		stratum_send_diff(client);
+		sdata_t *sdata = ckp->data;
+
+		ck_rlock(&sdata->workbase_lock);
+		__generate_userwb(sdata->current_workbase, user_instance);
+		__update_solo_client(sdata, client, user_instance);
+		ck_runlock(&sdata->workbase_lock);
+
+		stratum_send_diff(sdata, client);
 	}
 	return json_boolean(ret);
 }
@@ -2769,10 +2738,9 @@
 	stratum_add_send(sdata, json_msg, client_id);
 }
 
-<<<<<<< HEAD
-static json_t *__user_notify(user_instance_t *user_instance, bool clean)
-{
-	int64_t id = current_workbase->id;
+static json_t *__user_notify(sdata_t *sdata, user_instance_t *user_instance, bool clean)
+{
+	int64_t id = sdata->current_workbase->id;
 	struct userwb *userwb;
 	json_t *val;
 
@@ -2784,14 +2752,14 @@
 
 	JSON_CPACK(val, "{s:[ssssosssb],s:o,s:s}",
 			"params",
-			current_workbase->idstring,
-			current_workbase->prevhash,
-			current_workbase->coinb1,
+			sdata->current_workbase->idstring,
+			sdata->current_workbase->prevhash,
+			sdata->current_workbase->coinb1,
 			userwb->coinb2,
-			json_deep_copy(current_workbase->merkle_array),
-			current_workbase->bbversion,
-			current_workbase->nbit,
-			current_workbase->ntime,
+			json_deep_copy(sdata->current_workbase->merkle_array),
+			sdata->current_workbase->bbversion,
+			sdata->current_workbase->nbit,
+			sdata->current_workbase->ntime,
 			clean,
 			"id", json_null(),
 			"method", "mining.notify");
@@ -2801,27 +2769,24 @@
 /* Current workbase can't be pulled out from under us here even without
  * locking since it's serialised with this code. Sends a stratum update with
  * a unique coinb2 for every client. */
-static void stratum_broadcast_updates(bool clean)
+static void stratum_broadcast_updates(sdata_t *sdata, bool clean)
 {
 	stratum_instance_t *client, *tmp;
 	json_t *json_msg;
 
-	ck_rlock(&instance_lock);
-	HASH_ITER(hh, stratum_instances, client, tmp) {
+	ck_rlock(&sdata->instance_lock);
+	HASH_ITER(hh, sdata->stratum_instances, client, tmp) {
 		if (!client->user_instance)
 			continue;
 
-		json_msg = __user_notify(client->user_instance, clean);
+		json_msg = __user_notify(sdata, client->user_instance, clean);
 		if (likely(json_msg))
-			stratum_add_send(json_msg, client->id);
-	}
-	ck_runlock(&instance_lock);
-}
-
-static void send_json_err(int64_t client_id, json_t *id_val, const char *err_msg)
-=======
+			stratum_add_send(sdata, json_msg, client->id);
+	}
+	ck_runlock(&sdata->instance_lock);
+}
+
 static void send_json_err(sdata_t *sdata, int64_t client_id, json_t *id_val, const char *err_msg)
->>>>>>> f5f5c6a6
 {
 	json_t *val;
 
@@ -2974,15 +2939,9 @@
 		json_object_set_new_nocheck(val, "result", result_val);
 		json_object_set_nocheck(val, "id", id_val);
 		json_object_set_new_nocheck(val, "error", json_null());
-<<<<<<< HEAD
-		stratum_add_send(val, client_id);
+		stratum_add_send(sdata, val, client_id);
 		if (!client->ckp->btcsolo && likely(client->subscribed))
-			update_client(client, client_id);
-=======
-		stratum_add_send(sdata, val, client_id);
-		if (likely(client->subscribed))
 			update_client(sdata, client, client_id);
->>>>>>> f5f5c6a6
 		return;
 	}
 
