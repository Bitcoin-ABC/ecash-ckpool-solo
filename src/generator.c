--- conflicted
+++ resolved
@@ -327,13 +327,8 @@
 	clear_unix_msg(&umsg);
 
 	do {
-<<<<<<< HEAD
 		umsg = get_unix_msg(pi);
 		if (unlikely(!umsg &&!ping_main(ckp))) {
-=======
-		selret = wait_read_select(us->sockd, 5);
-		if (!selret && !ping_main(ckp)) {
->>>>>>> 96f05548
 			LOGEMERG("Generator failed to ping main process, exiting");
 			ret = 1;
 			goto out;
@@ -344,24 +339,8 @@
 		LOGWARNING("%s:%s Bitcoind socket invalidated, will attempt failover", cs->url, cs->port);
 		goto reconnect;
 	}
-<<<<<<< HEAD
 
 	buf = umsg->buf;
-=======
-	sockd = accept(us->sockd, NULL, NULL);
-	if (sockd < 0) {
-		LOGEMERG("Failed to accept on generator socket");
-		ret = 1;
-		goto out;
-	}
-
-	dealloc(buf);
-	buf = recv_unix_msg(sockd);
-	if (!buf) {
-		LOGWARNING("Failed to get message in gen_loop");
-		goto retry;
-	}
->>>>>>> 96f05548
 	LOGDEBUG("Generator received request: %s", buf);
 	if (cmdmatch(buf, "shutdown")) {
 		ret = 0;
@@ -371,12 +350,8 @@
 		if (!gen_gbtbase(cs, gbt)) {
 			LOGWARNING("Failed to get block template from %s:%s",
 				   cs->url, cs->port);
-<<<<<<< HEAD
+			si->alive = false;
 			send_unix_msg(umsg->sockd, "Failed");
-=======
-			send_unix_msg(sockd, "Failed");
-			si->alive = false;
->>>>>>> 96f05548
 			goto reconnect;
 		} else {
 			char *s = json_dumps(gbt->json, JSON_NO_UTF8);
@@ -391,12 +366,8 @@
 		else if (!get_bestblockhash(cs, hash)) {
 			LOGINFO("No best block hash support from %s:%s",
 				cs->url, cs->port);
-<<<<<<< HEAD
+			si->alive = false;
 			send_unix_msg(umsg->sockd, "failed");
-=======
-			si->alive = false;
-			send_unix_msg(sockd, "failed");
->>>>>>> 96f05548
 		} else {
 			send_unix_msg(umsg->sockd, hash);
 		}
@@ -406,22 +377,14 @@
 		if (si->notify)
 			send_unix_msg(umsg->sockd, "notify");
 		else if ((height = get_blockcount(cs)) == -1) {
-<<<<<<< HEAD
+			si->alive = false;
 			send_unix_msg(umsg->sockd,  "failed");
-=======
-			si->alive = false;
-			send_unix_msg(sockd,  "failed");
->>>>>>> 96f05548
 			goto reconnect;
 		} else {
 			LOGDEBUG("Height: %d", height);
 			if (!get_blockhash(cs, height, hash)) {
-<<<<<<< HEAD
+				si->alive = false;
 				send_unix_msg(umsg->sockd, "failed");
-=======
-				si->alive = false;
-				send_unix_msg(sockd, "failed");
->>>>>>> 96f05548
 				goto reconnect;
 			} else {
 				send_unix_msg(umsg->sockd, hash);
@@ -2701,13 +2664,8 @@
 retry:
 	clear_unix_msg(&umsg);
 	do {
-<<<<<<< HEAD
 		umsg = get_unix_msg(pi);
 		if (unlikely(!umsg &&!ping_main(ckp))) {
-=======
-		selret = wait_read_select(us->sockd, 5);
-		if (!selret && !ping_main(ckp)) {
->>>>>>> 96f05548
 			LOGEMERG("Generator failed to ping main process, exiting");
 			ret = 1;
 			goto out;
